--- conflicted
+++ resolved
@@ -48,7 +48,7 @@
             }}
         " }
 
-        h1 {"Dioxus CRM Example"}
+        h1 { "Dioxus CRM Example" }
 
         Outlet { }
     }
@@ -79,7 +79,6 @@
                 p { "Name: {client.first_name} {client.last_name}" }
                 p { "Description: {client.description}" }
             }
-<<<<<<< HEAD
         })
     })
 }
@@ -124,24 +123,6 @@
                         required: "",
                         value: "{first_name}",
                         oninput: move |e| first_name.set(e.value.clone())
-=======
-            h1 { "Dioxus CRM Example" }
-            Router {
-                Route { to: "/",
-                    div { class: "crm",
-                        h2 { margin_bottom: "10px", "List of clients" }
-                        div { class: "clients", margin_left: "10px",
-                            clients.read().iter().map(|client| rsx!(
-                                div { class: "client", style: "margin-bottom: 50px",
-                                    p { "First Name: {client.first_name}" }
-                                    p { "Last Name: {client.last_name}" }
-                                    p { "Description: {client.description}" }
-                                })
-                            )
-                        }
-                        Link { to: "/new", class: "pure-button pure-button-primary", "Add New" }
-                        Link { to: "/settings", class: "pure-button", "Settings" }
->>>>>>> a42660a4
                     }
                 }
 
