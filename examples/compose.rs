//! This example shows how to create a popup window and send data back to the parent window.

use dioxus::prelude::*;
use futures_util::StreamExt;

fn main() {
    dioxus_desktop::launch(app);
}

fn app(cx: Scope) -> Element {
    let emails_sent = use_ref(cx, Vec::new);

    let tx = use_coroutine(cx, |mut rx: UnboundedReceiver<String>| {
        to_owned![emails_sent];
        async move {
            while let Some(message) = rx.next().await {
                emails_sent.write().push(message);
            }
        }
    });

    cx.render(rsx! {
        div {
            h1 { "This is your email" }

            button {
                onclick: move |_| {
<<<<<<< HEAD
                    let dom = VirtualDom::new_with_props(compose, ComposeProps {
                        app_tx: tx.clone()
                    });

                    // this returns a weak reference to the other window
                    // Be careful not to keep a strong reference to the other window or it will never be dropped
                    // and the window will never close.
                    dioxus_desktop::window().new_window(dom, Default::default());
=======
                    let dom = VirtualDom::new_with_props(compose, ComposeProps { app_tx: tx.clone() });
                    window.new_window(dom, Default::default());
>>>>>>> d933291c
                },
                "Click to compose a new email"
            }

            ul {
                emails_sent.read().iter().map(|message| cx.render(rsx! {
                    li {
                        h3 { "email" }
                        span {"{message}"}
                    }
                }))
            }
        }
    })
}

struct ComposeProps {
    app_tx: Coroutine<String>,
}

fn compose(cx: Scope<ComposeProps>) -> Element {
    let user_input = use_state(cx, String::new);

    cx.render(rsx! {
        div {
            h1 { "Compose a new email" }

            button {
                onclick: move |_| {
                    cx.props.app_tx.send(user_input.get().clone());
                    dioxus_desktop::window().close();
                },
                "Click to send"
            }

            input {
                oninput: move |e| user_input.set(e.value.clone()),
                value: "{user_input}"
            }
        }
    })
}<|MERGE_RESOLUTION|>--- conflicted
+++ resolved
@@ -25,19 +25,8 @@
 
             button {
                 onclick: move |_| {
-<<<<<<< HEAD
-                    let dom = VirtualDom::new_with_props(compose, ComposeProps {
-                        app_tx: tx.clone()
-                    });
-
-                    // this returns a weak reference to the other window
-                    // Be careful not to keep a strong reference to the other window or it will never be dropped
-                    // and the window will never close.
-                    dioxus_desktop::window().new_window(dom, Default::default());
-=======
                     let dom = VirtualDom::new_with_props(compose, ComposeProps { app_tx: tx.clone() });
                     window.new_window(dom, Default::default());
->>>>>>> d933291c
                 },
                 "Click to compose a new email"
             }
