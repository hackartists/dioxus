--- conflicted
+++ resolved
@@ -34,11 +34,8 @@
                 default_platform: "web".to_string(),
                 out_dir: Some(PathBuf::from("dist")),
                 asset_dir: Some(PathBuf::from("public")),
-<<<<<<< HEAD
                 tools: None,
-=======
                 sub_package: None,
->>>>>>> 278e640c
             },
             web: WebConfig {
                 app: WebAppConfing {
@@ -67,11 +64,8 @@
     pub default_platform: String,
     pub out_dir: Option<PathBuf>,
     pub asset_dir: Option<PathBuf>,
-<<<<<<< HEAD
     pub tools: Option<HashMap<String, toml::Value>>
-=======
     pub sub_package: Option<String>,
->>>>>>> 278e640c
 }
 
 #[derive(Debug, Clone, Serialize, Deserialize)]
