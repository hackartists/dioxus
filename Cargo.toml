--- conflicted
+++ resolved
@@ -60,12 +60,8 @@
 dioxus-core-macro = { path = "packages/core-macro", version = "0.4.0"  }
 dioxus-router = { path = "packages/router", version = "0.4.1"  }
 dioxus-router-macro = { path = "packages/router-macro", version = "0.4.1" }
-<<<<<<< HEAD
-dioxus-html = { path = "packages/html", version = "0.4.0"  }
+dioxus-html = { path = "packages/html", default-features = false, version = "0.4.0"  }
 dioxus-html-internal-macro = { path = "packages/html-internal-macro", version = "0.4.0"  }
-=======
-dioxus-html = { path = "packages/html", default-features = false, version = "0.4.0"  }
->>>>>>> 8f70509b
 dioxus-hooks = { path = "packages/hooks", version = "0.4.0" }
 dioxus-web = { path = "packages/web", version = "0.4.0"  }
 dioxus-ssr = { path = "packages/ssr", version = "0.4.0"  }
