--- conflicted
+++ resolved
@@ -114,14 +114,5 @@
 reqwest = { version = "0.11.9", features = ["json"] }
 fern = { version = "0.6.0", features = ["colored"] }
 env_logger = "0.10.0"
-<<<<<<< HEAD
 simple_logger = "4.0.0"
-thiserror = { workspace = true }
-
-[profile.release]
-opt-level = 3
-lto = true
-debug = true
-=======
-simple_logger = "4.0.0"
->>>>>>> f2cd6b8a
+thiserror = { workspace = true }