--- conflicted
+++ resolved
@@ -23,10 +23,7 @@
 pub use taffy::{geometry::Point, prelude::*};
 use tokio::select;
 use tui::{backend::CrosstermBackend, Terminal};
-<<<<<<< HEAD
-=======
 use widgets::{register_widgets, RinkWidgetResponder, RinkWidgetTraitObject};
->>>>>>> 645706c7
 
 mod config;
 mod focus;
@@ -180,11 +177,8 @@
                 if !to_rerender.is_empty() || updated {
                     updated = false;
                     fn resize(dims: tui::layout::Rect, taffy: &mut Taffy, rdom: &RealDom) {
-<<<<<<< HEAD
-                        let width: f32 = screen_to_layout_space(dims.width);
-=======
+
                         let width = screen_to_layout_space(dims.width);
->>>>>>> 645706c7
                         let height = screen_to_layout_space(dims.height);
                         let root_node = rdom
                             .get(rdom.root_id())
