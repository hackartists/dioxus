--- conflicted
+++ resolved
@@ -15,11 +15,7 @@
 proc-macro = true
 
 [dependencies]
-<<<<<<< HEAD
 dioxus-macro-inner = { path = "../macro-inner" }
-once_cell = "1.8"
-=======
->>>>>>> 3873cd1a
 proc-macro-error = "1.0.4"
 proc-macro2 = { version = "1.0.6" }
 quote = "1.0"
