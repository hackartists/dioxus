//! This code mostly comes from idanarye/rust-typed-builder
//!
//! However, it has been adopted to fit the Dioxus Props builder pattern.
//!
//! For Dioxus, we make a few changes:
//! - [ ] Automatically implement Into<Option> on the setters (IE the strip setter option)
//! - [ ] Automatically implement a default of none for optional fields (those explicitly wrapped with Option<T>)

use proc_macro2::TokenStream;

use syn::parse::Error;
use syn::spanned::Spanned;

use quote::quote;

pub fn impl_my_derive(ast: &syn::DeriveInput) -> Result<TokenStream, Error> {
    let data = match &ast.data {
        syn::Data::Struct(data) => match &data.fields {
            syn::Fields::Named(fields) => {
                let struct_info = struct_info::StructInfo::new(ast, fields.named.iter())?;
                let builder_creation = struct_info.builder_creation_impl()?;
                let conversion_helper = struct_info.conversion_helper_impl()?;
                let fields = struct_info
                    .included_fields()
                    .map(|f| struct_info.field_impl(f))
                    .collect::<Result<Vec<_>, _>>()?;
                let extends = struct_info
                    .extend_fields()
                    .map(|f| struct_info.extends_impl(f))
                    .collect::<Result<Vec<_>, _>>()?;
                let fields = quote!(#(#fields)*).into_iter();
                let required_fields = struct_info
                    .included_fields()
                    .filter(|f| f.builder_attr.default.is_none())
                    .map(|f| struct_info.required_field_impl(f))
                    .collect::<Result<Vec<_>, _>>()?;
                let build_method = struct_info.build_method_impl();

                quote! {
                    #builder_creation
                    #conversion_helper
                    #( #fields )*
                    #( #extends )*
                    #( #required_fields )*
                    #build_method
                }
            }
            syn::Fields::Unnamed(_) => {
                return Err(Error::new(
                    ast.span(),
                    "Props is not supported for tuple structs",
                ))
            }
            syn::Fields::Unit => {
                return Err(Error::new(
                    ast.span(),
                    "Props is not supported for unit structs",
                ))
            }
        },
        syn::Data::Enum(_) => {
            return Err(Error::new(ast.span(), "Props is not supported for enums"))
        }
        syn::Data::Union(_) => {
            return Err(Error::new(ast.span(), "Props is not supported for unions"))
        }
    };
    Ok(data)
}

mod util {
    use quote::ToTokens;

    pub fn path_to_single_string(path: &syn::Path) -> Option<String> {
        if path.leading_colon.is_some() {
            return None;
        }
        let mut it = path.segments.iter();
        let segment = it.next()?;
        if it.next().is_some() {
            // Multipart path
            return None;
        }
        if segment.arguments != syn::PathArguments::None {
            return None;
        }
        Some(segment.ident.to_string())
    }

    pub fn expr_to_single_string(expr: &syn::Expr) -> Option<String> {
        if let syn::Expr::Path(path) = expr {
            path_to_single_string(&path.path)
        } else {
            None
        }
    }

    pub fn ident_to_type(ident: syn::Ident) -> syn::Type {
        let mut path = syn::Path {
            leading_colon: None,
            segments: Default::default(),
        };
        path.segments.push(syn::PathSegment {
            ident,
            arguments: Default::default(),
        });
        syn::Type::Path(syn::TypePath { qself: None, path })
    }

    pub fn empty_type() -> syn::Type {
        syn::TypeTuple {
            paren_token: Default::default(),
            elems: Default::default(),
        }
        .into()
    }

    pub fn type_tuple(elems: impl Iterator<Item = syn::Type>) -> syn::TypeTuple {
        let mut result = syn::TypeTuple {
            paren_token: Default::default(),
            elems: elems.collect(),
        };
        if !result.elems.empty_or_trailing() {
            result.elems.push_punct(Default::default());
        }
        result
    }

    pub fn empty_type_tuple() -> syn::TypeTuple {
        syn::TypeTuple {
            paren_token: Default::default(),
            elems: Default::default(),
        }
    }

    pub fn make_punctuated_single<T, P: Default>(value: T) -> syn::punctuated::Punctuated<T, P> {
        let mut punctuated = syn::punctuated::Punctuated::new();
        punctuated.push(value);
        punctuated
    }

    pub fn modify_types_generics_hack<F>(
        ty_generics: &syn::TypeGenerics,
        mut mutator: F,
    ) -> syn::AngleBracketedGenericArguments
    where
        F: FnMut(&mut syn::punctuated::Punctuated<syn::GenericArgument, syn::token::Comma>),
    {
        let mut abga: syn::AngleBracketedGenericArguments =
            syn::parse(ty_generics.clone().into_token_stream().into()).unwrap_or_else(|_| {
                syn::AngleBracketedGenericArguments {
                    colon2_token: None,
                    lt_token: Default::default(),
                    args: Default::default(),
                    gt_token: Default::default(),
                }
            });
        mutator(&mut abga.args);
        abga
    }

    pub fn strip_raw_ident_prefix(mut name: String) -> String {
        if name.starts_with("r#") {
            name.replace_range(0..2, "");
        }
        name
    }
}

mod field_info {
    use crate::props::type_from_inside_option;
    use proc_macro2::TokenStream;
    use quote::quote;
    use syn::spanned::Spanned;
    use syn::{parse::Error, punctuated::Punctuated};
    use syn::{Expr, Path};

    use super::util::{
        expr_to_single_string, ident_to_type, path_to_single_string, strip_raw_ident_prefix,
    };

    #[derive(Debug)]
    pub struct FieldInfo<'a> {
        pub ordinal: usize,
        pub name: &'a syn::Ident,
        pub generic_ident: syn::Ident,
        pub ty: &'a syn::Type,
        pub builder_attr: FieldBuilderAttr,
    }

    impl<'a> FieldInfo<'a> {
        pub fn new(
            ordinal: usize,
            field: &syn::Field,
            field_defaults: FieldBuilderAttr,
        ) -> Result<FieldInfo, Error> {
            if let Some(ref name) = field.ident {
                let mut builder_attr = field_defaults.with(&field.attrs)?;

                // children field is automatically defaulted to None
                if name == "children" {
                    builder_attr.default = Some(
                        syn::parse(quote!(::core::default::Default::default()).into()).unwrap(),
                    );
                }

                // extended field is automatically empty
                if !builder_attr.extends.is_empty() {
                    builder_attr.default = Some(
                        syn::parse(quote!(::core::default::Default::default()).into()).unwrap(),
                    );
                }

                // auto detect optional
                let strip_option_auto = builder_attr.strip_option
                    || !builder_attr.ignore_option
                        && type_from_inside_option(&field.ty, true).is_some();
                if !builder_attr.strip_option && strip_option_auto {
                    builder_attr.strip_option = true;
                    builder_attr.default = Some(
                        syn::parse(quote!(::core::default::Default::default()).into()).unwrap(),
                    );
                }

                Ok(FieldInfo {
                    ordinal,
                    name,
                    generic_ident: syn::Ident::new(
                        &format!("__{}", strip_raw_ident_prefix(name.to_string())),
                        name.span(),
                    ),
                    ty: &field.ty,
                    builder_attr,
                })
            } else {
                Err(Error::new(field.span(), "Nameless field in struct"))
            }
        }

        pub fn generic_ty_param(&self) -> syn::GenericParam {
            syn::GenericParam::Type(self.generic_ident.clone().into())
        }

        pub fn type_ident(&self) -> syn::Type {
            ident_to_type(self.generic_ident.clone())
        }

        pub fn tuplized_type_ty_param(&self) -> syn::Type {
            let mut types = syn::punctuated::Punctuated::default();
            types.push(self.ty.clone());
            types.push_punct(Default::default());
            syn::TypeTuple {
                paren_token: Default::default(),
                elems: types,
            }
            .into()
        }

        pub fn type_from_inside_option(&self, check_option_name: bool) -> Option<&syn::Type> {
            type_from_inside_option(self.ty, check_option_name)
        }
    }

    #[derive(Debug, Default, Clone)]
    pub struct FieldBuilderAttr {
        pub default: Option<syn::Expr>,
        pub doc: Option<syn::Expr>,
        pub skip: bool,
        pub auto_into: bool,
        pub strip_option: bool,
        pub ignore_option: bool,
        pub extends: Vec<Path>,
    }

    impl FieldBuilderAttr {
        pub fn with(mut self, attrs: &[syn::Attribute]) -> Result<Self, Error> {
            let mut skip_tokens = None;
            for attr in attrs {
                if path_to_single_string(attr.path()).as_deref() != Some("props") {
                    continue;
                }

                match &attr.meta {
                    syn::Meta::List(list) => {
                        if list.tokens.is_empty() {
                            continue;
                        }
                    }
                    _ => {
                        continue;
                    }
                }

                let as_expr = attr.parse_args_with(
                    Punctuated::<Expr, syn::Token![,]>::parse_separated_nonempty,
                )?;

                for expr in as_expr.into_iter() {
                    self.apply_meta(expr)?;
                }

                // Stash its span for later (we don’t yet know if it’ll be an error)
                if self.skip && skip_tokens.is_none() {
                    skip_tokens = Some(attr.meta.clone());
                }
            }

            if self.skip && self.default.is_none() {
                return Err(Error::new_spanned(
                    skip_tokens.unwrap(),
                    "#[props(skip)] must be accompanied by default or default_code",
                ));
            }

            Ok(self)
        }

        pub fn apply_meta(&mut self, expr: syn::Expr) -> Result<(), Error> {
            match expr {
                // #[props(default = "...")]
                syn::Expr::Assign(assign) => {
                    let name = expr_to_single_string(&assign.left)
                        .ok_or_else(|| Error::new_spanned(&assign.left, "Expected identifier"))?;
                    match name.as_str() {
                        "extends" => {
                            if let syn::Expr::Path(path) = *assign.right {
                                self.extends.push(path.path);
                                Ok(())
                            } else {
                                Err(Error::new_spanned(
                                    assign.right,
                                    "Expected simple identifier",
                                ))
                            }
                        }
                        "default" => {
                            self.default = Some(*assign.right);
                            Ok(())
                        }
                        "doc" => {
                            self.doc = Some(*assign.right);
                            Ok(())
                        }
                        "default_code" => {
                            if let syn::Expr::Lit(syn::ExprLit {
                                lit: syn::Lit::Str(code),
                                ..
                            }) = *assign.right
                            {
                                use std::str::FromStr;
                                let tokenized_code = TokenStream::from_str(&code.value())?;
                                self.default = Some(
                                    syn::parse(tokenized_code.into())
                                        .map_err(|e| Error::new_spanned(code, format!("{e}")))?,
                                );
                            } else {
                                return Err(Error::new_spanned(assign.right, "Expected string"));
                            }
                            Ok(())
                        }
                        _ => Err(Error::new_spanned(
                            &assign,
                            format!("Unknown parameter {name:?}"),
                        )),
                    }
                }

                // #[props(default)]
                syn::Expr::Path(path) => {
                    let name = path_to_single_string(&path.path)
                        .ok_or_else(|| Error::new_spanned(&path, "Expected identifier"))?;
                    match name.as_str() {
                        "default" => {
                            self.default = Some(
                                syn::parse(quote!(::core::default::Default::default()).into())
                                    .unwrap(),
                            );
                            Ok(())
                        }

                        "optional" => {
                            self.default = Some(
                                syn::parse(quote!(::core::default::Default::default()).into())
                                    .unwrap(),
                            );
                            self.strip_option = true;
                            Ok(())
                        }

                        "extend" => {
                            self.extends.push(path.path);
                            Ok(())
                        }

                        _ => {
                            macro_rules! handle_fields {
                                ( $( $flag:expr, $field:ident, $already:expr; )* ) => {
                                    match name.as_str() {
                                        $(
                                            $flag => {
                                                if self.$field {
                                                    Err(Error::new(path.span(), concat!("Illegal setting - field is already ", $already)))
                                                } else {
                                                    self.$field = true;
                                                    Ok(())
                                                }
                                            }
                                        )*
                                        _ => Err(Error::new_spanned(
                                                &path,
                                                format!("Unknown setter parameter {:?}", name),
                                        ))
                                    }
                                }
                            }
                            handle_fields!(
                                "skip", skip, "skipped";
                                "into", auto_into, "calling into() on the argument";
                                "strip_option", strip_option, "putting the argument in Some(...)";
                            )
                        }
                    }
                }

                syn::Expr::Unary(syn::ExprUnary {
                    op: syn::UnOp::Not(_),
                    expr,
                    ..
                }) => {
                    if let syn::Expr::Path(path) = *expr {
                        let name = path_to_single_string(&path.path)
                            .ok_or_else(|| Error::new_spanned(&path, "Expected identifier"))?;
                        match name.as_str() {
                            "default" => {
                                self.default = None;
                                Ok(())
                            }
                            "doc" => {
                                self.doc = None;
                                Ok(())
                            }
                            "skip" => {
                                self.skip = false;
                                Ok(())
                            }
                            "auto_into" => {
                                self.auto_into = false;
                                Ok(())
                            }
                            "optional" => {
                                self.strip_option = false;
                                self.ignore_option = true;
                                Ok(())
                            }
                            _ => Err(Error::new_spanned(path, "Unknown setting".to_owned())),
                        }
                    } else {
                        Err(Error::new_spanned(
                            expr,
                            "Expected simple identifier".to_owned(),
                        ))
                    }
                }
                _ => Err(Error::new_spanned(expr, "Expected (<...>=<...>)")),
            }
        }
    }
}

fn type_from_inside_option(ty: &syn::Type, check_option_name: bool) -> Option<&syn::Type> {
    let path = if let syn::Type::Path(type_path) = ty {
        if type_path.qself.is_some() {
            return None;
        } else {
            &type_path.path
        }
    } else {
        return None;
    };
    let segment = path.segments.last()?;
    if check_option_name && segment.ident != "Option" {
        return None;
    }
    let generic_params =
        if let syn::PathArguments::AngleBracketed(generic_params) = &segment.arguments {
            generic_params
        } else {
            return None;
        };
    if let syn::GenericArgument::Type(ty) = generic_params.args.first()? {
        Some(ty)
    } else {
        None
    }
}

mod struct_info {
    use convert_case::{Case, Casing};
    use proc_macro2::TokenStream;
    use quote::quote;
    use syn::parse::Error;
    use syn::punctuated::Punctuated;
    use syn::spanned::Spanned;
    use syn::visit::Visit;
    use syn::{parse_quote, Expr, Ident};

    use super::field_info::{FieldBuilderAttr, FieldInfo};
    use super::util::{
        empty_type, empty_type_tuple, expr_to_single_string, make_punctuated_single,
        modify_types_generics_hack, path_to_single_string, strip_raw_ident_prefix, type_tuple,
    };

    #[derive(Debug)]
    pub struct StructInfo<'a> {
        pub vis: &'a syn::Visibility,
        pub name: &'a syn::Ident,
        pub generics: &'a syn::Generics,
        pub fields: Vec<FieldInfo<'a>>,

        pub builder_attr: TypeBuilderAttr,
        pub builder_name: syn::Ident,
        pub conversion_helper_trait_name: syn::Ident,
        pub core: syn::Ident,
    }

    impl<'a> StructInfo<'a> {
        pub fn included_fields(&self) -> impl Iterator<Item = &FieldInfo<'a>> {
            self.fields
                .iter()
                .filter(|f| !f.builder_attr.skip && f.builder_attr.extends.is_empty())
        }

        pub fn extend_fields(&self) -> impl Iterator<Item = &FieldInfo<'a>> {
            self.fields
                .iter()
                .filter(|f| !f.builder_attr.extends.is_empty())
        }

        fn extend_lifetime(&self) -> syn::Result<Option<syn::Lifetime>> {
            let first_extend = self.extend_fields().next();

            match first_extend {
                Some(f) => {
                    struct VisitFirstLifetime(Option<syn::Lifetime>);

                    impl Visit<'_> for VisitFirstLifetime {
                        fn visit_lifetime(&mut self, lifetime: &'_ syn::Lifetime) {
                            if self.0.is_none() {
                                self.0 = Some(lifetime.clone());
                            }
                        }
                    }

                    let name = f.name;
                    let mut visitor = VisitFirstLifetime(None);

                    visitor.visit_type(f.ty);

                    visitor.0.ok_or_else(|| {
                        syn::Error::new_spanned(
                            name,
                            "Unable to find lifetime for extended field. Please specify it manually",
                        )
                    }).map(Some)
                }
                None => Ok(None),
            }
        }

        pub fn new(
            ast: &'a syn::DeriveInput,
            fields: impl Iterator<Item = &'a syn::Field>,
        ) -> Result<StructInfo<'a>, Error> {
            let builder_attr = TypeBuilderAttr::new(&ast.attrs)?;
            let builder_name = strip_raw_ident_prefix(format!("{}Builder", ast.ident));
            Ok(StructInfo {
                vis: &ast.vis,
                name: &ast.ident,
                generics: &ast.generics,
                fields: fields
                    .enumerate()
                    .map(|(i, f)| FieldInfo::new(i, f, builder_attr.field_defaults.clone()))
                    .collect::<Result<_, _>>()?,
                builder_attr,
                builder_name: syn::Ident::new(&builder_name, ast.ident.span()),
                conversion_helper_trait_name: syn::Ident::new(
                    &format!("{builder_name}_Optional"),
                    ast.ident.span(),
                ),
                core: syn::Ident::new(&format!("{builder_name}_core"), ast.ident.span()),
            })
        }

        fn modify_generics<F: FnMut(&mut syn::Generics)>(&self, mut mutator: F) -> syn::Generics {
            let mut generics = self.generics.clone();
            mutator(&mut generics);
            generics
        }

        pub fn builder_creation_impl(&self) -> Result<TokenStream, Error> {
            let StructInfo {
                ref vis,
                ref name,
                ref builder_name,
                ..
            } = *self;

            // we're generating stuff that goes into unsafe code here
            // we use the heuristic: are there *any* generic parameters?
            // If so, then they might have non-static lifetimes and we can't compare two generic things that *might borrow*
            // Therefore, we will generate code that shortcircuits the "comparison" in memoization
            let are_there_generics = !self.generics.params.is_empty();

            let extend_lifetime = self.extend_lifetime()?;

            let generics = self.generics.clone();
            let (_, ty_generics, where_clause) = generics.split_for_impl();
            let impl_generics = self.modify_generics(|g| {
                if extend_lifetime.is_none() {
                    g.params.insert(0, parse_quote!('__bump));
                }
            });
            let (impl_generics, _, _) = impl_generics.split_for_impl();
            let (_, b_initial_generics, _) = self.generics.split_for_impl();
            let all_fields_param = syn::GenericParam::Type(
                syn::Ident::new("TypedBuilderFields", proc_macro2::Span::call_site()).into(),
            );
            let b_generics = self.modify_generics(|g| {
                g.params.insert(0, all_fields_param.clone());
            });
            let empties_tuple = type_tuple(self.included_fields().map(|_| empty_type()));
            let generics_with_empty = modify_types_generics_hack(&b_initial_generics, |args| {
                args.insert(0, syn::GenericArgument::Type(empties_tuple.clone().into()));
            });
            let phantom_generics = self.generics.params.iter().filter_map(|param| match param {
                syn::GenericParam::Lifetime(lifetime) => {
                    let lifetime = &lifetime.lifetime;
                    Some(quote!(::core::marker::PhantomData<&#lifetime ()>))
                }
                syn::GenericParam::Type(ty) => {
                    let ty = &ty.ident;
                    Some(quote!(::core::marker::PhantomData<#ty>))
                }
                syn::GenericParam::Const(_cnst) => None,
            });
            let builder_method_doc = match self.builder_attr.builder_method_doc {
                Some(ref doc) => quote!(#doc),
                None => {
                    let doc = format!(
                        "
Create a builder for building `{name}`.
On the builder, call {setters} to set the values of the fields.
Finally, call `.build()` to create the instance of `{name}`.
                    ",
                        name = self.name,
                        setters = {
                            let mut result = String::new();
                            let mut is_first = true;
                            for field in self.included_fields() {
                                use std::fmt::Write;
                                if is_first {
                                    is_first = false;
                                } else {
                                    write!(&mut result, ", ").unwrap();
                                }
                                write!(&mut result, "`.{}(...)`", field.name).unwrap();
                                if field.builder_attr.default.is_some() {
                                    write!(&mut result, "(optional)").unwrap();
                                }
                            }
                            result
                        }
                    );
                    quote!(#doc)
                }
            };
            let builder_type_doc = if self.builder_attr.doc {
                match self.builder_attr.builder_type_doc {
                    Some(ref doc) => quote!(#[doc = #doc]),
                    None => {
                        let doc = format!(
                        "Builder for [`{name}`] instances.\n\nSee [`{name}::builder()`] for more info.",
                    );
                        quote!(#[doc = #doc])
                    }
                }
            } else {
                quote!(#[doc(hidden)])
            };

            let (_, _, b_generics_where_extras_predicates) = b_generics.split_for_impl();
            let mut b_generics_where: syn::WhereClause = syn::parse2(quote! {
                where TypedBuilderFields: Clone
            })?;
            if let Some(predicates) = b_generics_where_extras_predicates {
                b_generics_where
                    .predicates
                    .extend(predicates.predicates.clone());
            }

            let can_memoize = match are_there_generics {
                true => quote! { false  },
                false => quote! { self == other },
            };

            let is_static = match are_there_generics {
                true => quote! { false  },
                false => quote! { true },
            };

            let extend_fields = self.extend_fields().map(|f| {
                let name = f.name;
                let ty = f.ty;
                quote!(#name: #ty)
            });
            let extend_fields_value = self.extend_fields().map(|f| {
                let name = f.name;
                quote!(#name: Vec::new())
            });
            let has_extend_fields = self.extend_fields().next().is_some();
            let take_bump = if has_extend_fields {
                quote!(bump: _cx.bump(),)
            } else {
                quote!()
            };
            let bump_field = if has_extend_fields {
                quote!(bump: & #extend_lifetime ::dioxus::core::exports::bumpalo::Bump,)
            } else {
                quote!()
            };
            let extend_lifetime = extend_lifetime.unwrap_or(syn::Lifetime::new(
                "'__bump",
                proc_macro2::Span::call_site(),
            ));

            Ok(quote! {
                impl #impl_generics #name #ty_generics #where_clause {
                    #[doc = #builder_method_doc]
<<<<<<< HEAD
                    #[allow(dead_code)]
                    #vis fn builder(_cx: & #extend_lifetime ::dioxus::prelude::ScopeState) -> #builder_name #generics_with_empty {
=======
                    #[allow(dead_code, clippy::type_complexity)]
                    #vis fn builder() -> #builder_name #generics_with_empty {
>>>>>>> f8ce72c6
                        #builder_name {
                            #(#extend_fields_value,)*
                            #take_bump
                            fields: #empties_tuple,
                            _phantom: ::core::default::Default::default(),
                        }
                    }
                }

                #[must_use]
                #builder_type_doc
                #[allow(dead_code, non_camel_case_types, non_snake_case)]
                #vis struct #builder_name #b_generics {
                    #(#extend_fields,)*
                    #bump_field
                    fields: #all_fields_param,
                    _phantom: (#( #phantom_generics ),*),
                }

                impl #impl_generics ::dioxus::prelude::Properties<#extend_lifetime> for #name #ty_generics
                #b_generics_where_extras_predicates
                {
                    type Builder = #builder_name #generics_with_empty;
                    const IS_STATIC: bool = #is_static;
                    fn builder(_cx: &#extend_lifetime ::dioxus::prelude::ScopeState) -> Self::Builder {
                        #name::builder(_cx)
                    }
                    unsafe fn memoize(&self, other: &Self) -> bool {
                        #can_memoize
                    }
                }

            })
        }

        // TODO: once the proc-macro crate limitation is lifted, make this an util trait of this
        // crate.
        pub fn conversion_helper_impl(&self) -> Result<TokenStream, Error> {
            let trait_name = &self.conversion_helper_trait_name;
            Ok(quote! {
                #[doc(hidden)]
                #[allow(dead_code, non_camel_case_types, non_snake_case)]
                pub trait #trait_name<T> {
                    fn into_value<F: FnOnce() -> T>(self, default: F) -> T;
                }

                impl<T> #trait_name<T> for () {
                    fn into_value<F: FnOnce() -> T>(self, default: F) -> T {
                        default()
                    }
                }

                impl<T> #trait_name<T> for (T,) {
                    fn into_value<F: FnOnce() -> T>(self, _: F) -> T {
                        self.0
                    }
                }
            })
        }

        pub fn extends_impl(&self, field: &FieldInfo) -> Result<TokenStream, Error> {
            let StructInfo {
                ref builder_name, ..
            } = *self;

            let field_name = field.name;

            let descructuring = self.included_fields().map(|f| {
                if f.ordinal == field.ordinal {
                    quote!(_)
                } else {
                    let name = f.name;
                    quote!(#name)
                }
            });
            let reconstructing = self.included_fields().map(|f| f.name);

            // Add the bump lifetime to the generics
            let mut ty_generics: Vec<syn::GenericArgument> = self
                .generics
                .params
                .iter()
                .map(|generic_param| match generic_param {
                    syn::GenericParam::Type(type_param) => {
                        let ident = type_param.ident.clone();
                        syn::parse(quote!(#ident).into()).unwrap()
                    }
                    syn::GenericParam::Lifetime(lifetime_def) => {
                        syn::GenericArgument::Lifetime(lifetime_def.lifetime.clone())
                    }
                    syn::GenericParam::Const(const_param) => {
                        let ident = const_param.ident.clone();
                        syn::parse(quote!(#ident).into()).unwrap()
                    }
                })
                .collect();
            let mut target_generics_tuple = empty_type_tuple();
            let mut ty_generics_tuple = empty_type_tuple();
            let generics = self.modify_generics(|g| {
                let index_after_lifetime_in_generics = g
                    .params
                    .iter()
                    .filter(|arg| matches!(arg, syn::GenericParam::Lifetime(_)))
                    .count();
                for f in self.included_fields() {
                    if f.ordinal == field.ordinal {
                        ty_generics_tuple.elems.push_value(empty_type());
                        target_generics_tuple
                            .elems
                            .push_value(f.tuplized_type_ty_param());
                    } else {
                        g.params
                            .insert(index_after_lifetime_in_generics, f.generic_ty_param());
                        let generic_argument: syn::Type = f.type_ident();
                        ty_generics_tuple.elems.push_value(generic_argument.clone());
                        target_generics_tuple.elems.push_value(generic_argument);
                    }
                    ty_generics_tuple.elems.push_punct(Default::default());
                    target_generics_tuple.elems.push_punct(Default::default());
                }
            });
            let mut target_generics = ty_generics.clone();
            let index_after_lifetime_in_generics = target_generics
                .iter()
                .filter(|arg| matches!(arg, syn::GenericArgument::Lifetime(_)))
                .count();
            target_generics.insert(
                index_after_lifetime_in_generics,
                syn::GenericArgument::Type(target_generics_tuple.into()),
            );
            ty_generics.insert(
                index_after_lifetime_in_generics,
                syn::GenericArgument::Type(ty_generics_tuple.into()),
            );
            let (impl_generics, _, where_clause) = generics.split_for_impl();

            let forward_extended_fields = self.extend_fields().map(|f| {
                let name = f.name;
                quote!(#name: self.#name)
            });

            let extend_lifetime = self.extend_lifetime()?.ok_or(Error::new_spanned(
                field_name,
                "Unable to find lifetime for extended field. Please specify it manually",
            ))?;

            let extends_impl = field.builder_attr.extends.iter().map(|path| {
                let name_str = path_to_single_string(path).unwrap();
                let camel_name = name_str.to_case(Case::UpperCamel);
                let marker_name = Ident::new(
                    format!("{}Extension", &camel_name).as_str(),
                    path.span(),
                );
                quote! {
                    #[allow(dead_code, non_camel_case_types, missing_docs)]
                    impl #impl_generics dioxus_elements::extensions::#marker_name < #extend_lifetime > for #builder_name < #( #ty_generics ),* > #where_clause {}
                }
            });

            Ok(quote! {
                #[allow(dead_code, non_camel_case_types, missing_docs)]
                impl #impl_generics ::dioxus::prelude::HasAttributes<#extend_lifetime> for #builder_name < #( #ty_generics ),* > #where_clause {
                    fn push_attribute(
                        mut self,
                        name: &#extend_lifetime str,
                        ns: Option<&'static str>,
                        attr: impl ::dioxus::prelude::IntoAttributeValue<#extend_lifetime>,
                        volatile: bool
                    ) -> Self {
                        let ( #(#descructuring,)* ) = self.fields;
                        self.#field_name.push(
                            ::dioxus::core::Attribute::new(
                                name,
                                {
                                    use ::dioxus::prelude::IntoAttributeValue;
                                    attr.into_value(self.bump)
                                },
                                ns,
                                volatile,
                            )
                        );
                        #builder_name {
                            #(#forward_extended_fields,)*
                            bump: self.bump,
                            fields: ( #(#reconstructing,)* ),
                            _phantom: self._phantom,
                        }
                    }
                }

                #(#extends_impl)*
            })
        }

        pub fn field_impl(&self, field: &FieldInfo) -> Result<TokenStream, Error> {
            let FieldInfo {
                name: field_name, ..
            } = field;
            if *field_name == "key" {
                return Err(Error::new_spanned(field_name, "Naming a prop `key` is not allowed because the name can conflict with the built in key attribute. See https://dioxuslabs.com/learn/0.4/reference/dynamic_rendering#rendering-lists for more information about keys"));
            }
            let StructInfo {
                ref builder_name, ..
            } = *self;

            let descructuring = self.included_fields().map(|f| {
                if f.ordinal == field.ordinal {
                    quote!(_)
                } else {
                    let name = f.name;
                    quote!(#name)
                }
            });
            let reconstructing = self.included_fields().map(|f| f.name);

            let FieldInfo {
                name: field_name,
                ty: field_type,
                ..
            } = field;
            // Add the bump lifetime to the generics
            let mut ty_generics: Vec<syn::GenericArgument> = self
                .generics
                .params
                .iter()
                .map(|generic_param| match generic_param {
                    syn::GenericParam::Type(type_param) => {
                        let ident = type_param.ident.clone();
                        syn::parse(quote!(#ident).into()).unwrap()
                    }
                    syn::GenericParam::Lifetime(lifetime_def) => {
                        syn::GenericArgument::Lifetime(lifetime_def.lifetime.clone())
                    }
                    syn::GenericParam::Const(const_param) => {
                        let ident = const_param.ident.clone();
                        syn::parse(quote!(#ident).into()).unwrap()
                    }
                })
                .collect();
            let mut target_generics_tuple = empty_type_tuple();
            let mut ty_generics_tuple = empty_type_tuple();
            let generics = self.modify_generics(|g| {
                let index_after_lifetime_in_generics = g
                    .params
                    .iter()
                    .filter(|arg| matches!(arg, syn::GenericParam::Lifetime(_)))
                    .count();
                for f in self.included_fields() {
                    if f.ordinal == field.ordinal {
                        ty_generics_tuple.elems.push_value(empty_type());
                        target_generics_tuple
                            .elems
                            .push_value(f.tuplized_type_ty_param());
                    } else {
                        g.params
                            .insert(index_after_lifetime_in_generics, f.generic_ty_param());
                        let generic_argument: syn::Type = f.type_ident();
                        ty_generics_tuple.elems.push_value(generic_argument.clone());
                        target_generics_tuple.elems.push_value(generic_argument);
                    }
                    ty_generics_tuple.elems.push_punct(Default::default());
                    target_generics_tuple.elems.push_punct(Default::default());
                }
            });
            let mut target_generics = ty_generics.clone();
            let index_after_lifetime_in_generics = target_generics
                .iter()
                .filter(|arg| matches!(arg, syn::GenericArgument::Lifetime(_)))
                .count();
            target_generics.insert(
                index_after_lifetime_in_generics,
                syn::GenericArgument::Type(target_generics_tuple.into()),
            );
            ty_generics.insert(
                index_after_lifetime_in_generics,
                syn::GenericArgument::Type(ty_generics_tuple.into()),
            );
            let (impl_generics, _, where_clause) = generics.split_for_impl();
            let doc = match field.builder_attr.doc {
                Some(ref doc) => quote!(#[doc = #doc]),
                None => quote!(),
            };

            // NOTE: both auto_into and strip_option affect `arg_type` and `arg_expr`, but the order of
            // nesting is different so we have to do this little dance.
            let arg_type = if field.builder_attr.strip_option {
                field.type_from_inside_option(false).ok_or_else(|| {
                    Error::new_spanned(
                        field_type,
                        "can't `strip_option` - field is not `Option<...>`",
                    )
                })?
            } else {
                field_type
            };
            let (arg_type, arg_expr) = if field.builder_attr.auto_into {
                (
                    quote!(impl ::core::convert::Into<#arg_type>),
                    quote!(#field_name.into()),
                )
            } else {
                (quote!(#arg_type), quote!(#field_name))
            };
            let arg_expr = if field.builder_attr.strip_option {
                quote!(Some(#arg_expr))
            } else {
                arg_expr
            };

            let repeated_fields_error_type_name = syn::Ident::new(
                &format!(
                    "{}_Error_Repeated_field_{}",
                    builder_name,
                    strip_raw_ident_prefix(field_name.to_string())
                ),
                builder_name.span(),
            );
            let repeated_fields_error_message = format!("Repeated field {field_name}");

            let forward_extended_fields = self.extend_fields().map(|f| {
                let name = f.name;
                quote!(#name: self.#name)
            });
            let forward_bump = if self.extend_fields().next().is_some() {
                quote!(bump: self.bump,)
            } else {
                quote!()
            };

            Ok(quote! {
                #[allow(dead_code, non_camel_case_types, missing_docs)]
                impl #impl_generics #builder_name < #( #ty_generics ),* > #where_clause {
                    #doc
                    #[allow(clippy::type_complexity)]
                    pub fn #field_name (self, #field_name: #arg_type) -> #builder_name < #( #target_generics ),* > {
                        let #field_name = (#arg_expr,);
                        let ( #(#descructuring,)* ) = self.fields;
                        #builder_name {
                            #(#forward_extended_fields,)*
                            #forward_bump
                            fields: ( #(#reconstructing,)* ),
                            _phantom: self._phantom,
                        }
                    }
                }
                #[doc(hidden)]
                #[allow(dead_code, non_camel_case_types, non_snake_case)]
                pub enum #repeated_fields_error_type_name {}
                #[doc(hidden)]
                #[allow(dead_code, non_camel_case_types, missing_docs)]
                impl #impl_generics #builder_name < #( #target_generics ),* > #where_clause {
                    #[deprecated(
                        note = #repeated_fields_error_message
                    )]
                    #[allow(clippy::type_complexity)]
                    pub fn #field_name (self, _: #repeated_fields_error_type_name) -> #builder_name < #( #target_generics ),* > {
                        self
                    }
                }
            })
        }

        pub fn required_field_impl(&self, field: &FieldInfo) -> Result<TokenStream, Error> {
            let StructInfo {
                ref name,
                ref builder_name,
                ..
            } = self;

            let FieldInfo {
                name: ref field_name,
                ..
            } = field;
            // Add a bump lifetime to the generics
            let mut builder_generics: Vec<syn::GenericArgument> = self
                .generics
                .params
                .iter()
                .map(|generic_param| match generic_param {
                    syn::GenericParam::Type(type_param) => {
                        let ident = &type_param.ident;
                        syn::parse(quote!(#ident).into()).unwrap()
                    }
                    syn::GenericParam::Lifetime(lifetime_def) => {
                        syn::GenericArgument::Lifetime(lifetime_def.lifetime.clone())
                    }
                    syn::GenericParam::Const(const_param) => {
                        let ident = &const_param.ident;
                        syn::parse(quote!(#ident).into()).unwrap()
                    }
                })
                .collect();
            let mut builder_generics_tuple = empty_type_tuple();
            let generics = self.modify_generics(|g| {
                let index_after_lifetime_in_generics = g
                    .params
                    .iter()
                    .filter(|arg| matches!(arg, syn::GenericParam::Lifetime(_)))
                    .count();
                for f in self.included_fields() {
                    if f.builder_attr.default.is_some() {
                        // `f` is not mandatory - it does not have it's own fake `build` method, so `field` will need
                        // to warn about missing `field` whether or not `f` is set.
                        assert!(
                            f.ordinal != field.ordinal,
                            "`required_field_impl` called for optional field {}",
                            field.name
                        );
                        g.params
                            .insert(index_after_lifetime_in_generics, f.generic_ty_param());
                        builder_generics_tuple.elems.push_value(f.type_ident());
                    } else if f.ordinal < field.ordinal {
                        // Only add a `build` method that warns about missing `field` if `f` is set. If `f` is not set,
                        // `f`'s `build` method will warn, since it appears earlier in the argument list.
                        builder_generics_tuple
                            .elems
                            .push_value(f.tuplized_type_ty_param());
                    } else if f.ordinal == field.ordinal {
                        builder_generics_tuple.elems.push_value(empty_type());
                    } else {
                        // `f` appears later in the argument list after `field`, so if they are both missing we will
                        // show a warning for `field` and not for `f` - which means this warning should appear whether
                        // or not `f` is set.
                        g.params
                            .insert(index_after_lifetime_in_generics, f.generic_ty_param());
                        builder_generics_tuple.elems.push_value(f.type_ident());
                    }

                    builder_generics_tuple.elems.push_punct(Default::default());
                }
            });

            let index_after_lifetime_in_generics = builder_generics
                .iter()
                .filter(|arg| matches!(arg, syn::GenericArgument::Lifetime(_)))
                .count();
            builder_generics.insert(
                index_after_lifetime_in_generics,
                syn::GenericArgument::Type(builder_generics_tuple.into()),
            );
            let (impl_generics, _, where_clause) = generics.split_for_impl();
            let (_, ty_generics, _) = self.generics.split_for_impl();

            let early_build_error_type_name = syn::Ident::new(
                &format!(
                    "{}_Error_Missing_required_field_{}",
                    builder_name,
                    strip_raw_ident_prefix(field_name.to_string())
                ),
                builder_name.span(),
            );
            let early_build_error_message = format!("Missing required field {field_name}");

            Ok(quote! {
                #[doc(hidden)]
                #[allow(dead_code, non_camel_case_types, non_snake_case)]
                pub enum #early_build_error_type_name {}
                #[doc(hidden)]
                #[allow(dead_code, non_camel_case_types, missing_docs, clippy::panic)]
                impl #impl_generics #builder_name < #( #builder_generics ),* > #where_clause {
                    #[deprecated(
                        note = #early_build_error_message
                    )]
                    pub fn build(self, _: #early_build_error_type_name) -> #name #ty_generics {
                        panic!();
                    }
                }
            })
        }

        pub fn build_method_impl(&self) -> TokenStream {
            let StructInfo {
                ref name,
                ref builder_name,
                ..
            } = *self;

            let generics = self.modify_generics(|g| {
                let index_after_lifetime_in_generics = g
                    .params
                    .iter()
                    .filter(|arg| matches!(arg, syn::GenericParam::Lifetime(_)))
                    .count();
                for field in self.included_fields() {
                    if field.builder_attr.default.is_some() {
                        let trait_ref = syn::TraitBound {
                            paren_token: None,
                            lifetimes: None,
                            modifier: syn::TraitBoundModifier::None,
                            path: syn::PathSegment {
                                ident: self.conversion_helper_trait_name.clone(),
                                arguments: syn::PathArguments::AngleBracketed(
                                    syn::AngleBracketedGenericArguments {
                                        colon2_token: None,
                                        lt_token: Default::default(),
                                        args: make_punctuated_single(syn::GenericArgument::Type(
                                            field.ty.clone(),
                                        )),
                                        gt_token: Default::default(),
                                    },
                                ),
                            }
                            .into(),
                        };
                        let mut generic_param: syn::TypeParam = field.generic_ident.clone().into();
                        generic_param.bounds.push(trait_ref.into());
                        g.params
                            .insert(index_after_lifetime_in_generics, generic_param.into());
                    }
                }
            });
            let (impl_generics, _, _) = generics.split_for_impl();

            let (_, ty_generics, where_clause) = self.generics.split_for_impl();

            let modified_ty_generics = modify_types_generics_hack(&ty_generics, |args| {
                args.insert(
                    0,
                    syn::GenericArgument::Type(
                        type_tuple(self.included_fields().map(|field| {
                            if field.builder_attr.default.is_some() {
                                field.type_ident()
                            } else {
                                field.tuplized_type_ty_param()
                            }
                        }))
                        .into(),
                    ),
                );
            });

            let descructuring = self.included_fields().map(|f| f.name);

            let helper_trait_name = &self.conversion_helper_trait_name;
            // The default of a field can refer to earlier-defined fields, which we handle by
            // writing out a bunch of `let` statements first, which can each refer to earlier ones.
            // This means that field ordering may actually be significant, which isn’t ideal. We could
            // relax that restriction by calculating a DAG of field default dependencies and
            // reordering based on that, but for now this much simpler thing is a reasonable approach.
            let assignments = self.fields.iter().map(|field| {
                let name = &field.name;
                if !field.builder_attr.extends.is_empty() {
                    quote!(let #name = self.#name;)
                } else if let Some(ref default) = field.builder_attr.default {
                    if field.builder_attr.skip {
                        quote!(let #name = #default;)
                    } else {
                        quote!(let #name = #helper_trait_name::into_value(#name, || #default);)
                    }
                } else {
                    quote!(let #name = #name.0;)
                }
            });
            let field_names = self.fields.iter().map(|field| field.name);
            let doc = if self.builder_attr.doc {
                match self.builder_attr.build_method_doc {
                    Some(ref doc) => quote!(#[doc = #doc]),
                    None => {
                        // I’d prefer “a” or “an” to “its”, but determining which is grammatically
                        // correct is roughly impossible.
                        let doc =
                            format!("Finalise the builder and create its [`{name}`] instance");
                        quote!(#[doc = #doc])
                    }
                }
            } else {
                quote!()
            };
            quote!(
                #[allow(dead_code, non_camel_case_types, missing_docs)]
                impl #impl_generics #builder_name #modified_ty_generics #where_clause {
                    #doc
                    pub fn build(self) -> #name #ty_generics {
                        let ( #(#descructuring,)* ) = self.fields;
                        #( #assignments )*
                        #name {
                            #( #field_names ),*
                        }
                    }
                }
            )
        }
    }

    #[derive(Debug, Default)]
    pub struct TypeBuilderAttr {
        /// Whether to show docs for the `TypeBuilder` type (rather than hiding them).
        pub doc: bool,

        /// Docs on the `Type::builder()` method.
        pub builder_method_doc: Option<syn::Expr>,

        /// Docs on the `TypeBuilder` type. Specifying this implies `doc`, but you can just specify
        /// `doc` instead and a default value will be filled in here.
        pub builder_type_doc: Option<syn::Expr>,

        /// Docs on the `TypeBuilder.build()` method. Specifying this implies `doc`, but you can just
        /// specify `doc` instead and a default value will be filled in here.
        pub build_method_doc: Option<syn::Expr>,

        pub field_defaults: FieldBuilderAttr,
    }

    impl TypeBuilderAttr {
        pub fn new(attrs: &[syn::Attribute]) -> Result<TypeBuilderAttr, Error> {
            let mut result = TypeBuilderAttr::default();
            for attr in attrs {
                if path_to_single_string(attr.path()).as_deref() != Some("builder") {
                    continue;
                }

                match &attr.meta {
                    syn::Meta::List(list) => {
                        if list.tokens.is_empty() {
                            continue;
                        }
                    }
                    _ => {
                        continue;
                    }
                }

                let as_expr = attr.parse_args_with(
                    Punctuated::<Expr, syn::Token![,]>::parse_separated_nonempty,
                )?;

                for expr in as_expr.into_iter() {
                    result.apply_meta(expr)?;
                }
            }

            Ok(result)
        }

        fn apply_meta(&mut self, expr: syn::Expr) -> Result<(), Error> {
            match expr {
                syn::Expr::Assign(assign) => {
                    let name = expr_to_single_string(&assign.left)
                        .ok_or_else(|| Error::new_spanned(&assign.left, "Expected identifier"))?;
                    match name.as_str() {
                        "builder_method_doc" => {
                            self.builder_method_doc = Some(*assign.right);
                            Ok(())
                        }
                        "builder_type_doc" => {
                            self.builder_type_doc = Some(*assign.right);
                            self.doc = true;
                            Ok(())
                        }
                        "build_method_doc" => {
                            self.build_method_doc = Some(*assign.right);
                            self.doc = true;
                            Ok(())
                        }
                        _ => Err(Error::new_spanned(
                            &assign,
                            format!("Unknown parameter {name:?}"),
                        )),
                    }
                }
                syn::Expr::Path(path) => {
                    let name = path_to_single_string(&path.path)
                        .ok_or_else(|| Error::new_spanned(&path, "Expected identifier"))?;
                    match name.as_str() {
                        "doc" => {
                            self.doc = true;
                            Ok(())
                        }
                        _ => Err(Error::new_spanned(
                            &path,
                            format!("Unknown parameter {name:?}"),
                        )),
                    }
                }
                syn::Expr::Call(call) => {
                    let subsetting_name = if let syn::Expr::Path(path) = &*call.func {
                        path_to_single_string(&path.path)
                    } else {
                        None
                    }
                    .ok_or_else(|| {
                        let call_func = &call.func;
                        let call_func = quote!(#call_func);
                        Error::new_spanned(
                            &call.func,
                            format!("Illegal builder setting group {call_func}"),
                        )
                    })?;
                    match subsetting_name.as_str() {
                        "field_defaults" => {
                            for arg in call.args {
                                self.field_defaults.apply_meta(arg)?;
                            }
                            Ok(())
                        }
                        _ => Err(Error::new_spanned(
                            &call.func,
                            format!("Illegal builder setting group name {subsetting_name}"),
                        )),
                    }
                }
                _ => Err(Error::new_spanned(expr, "Expected (<...>=<...>)")),
            }
        }
    }
}<|MERGE_RESOLUTION|>--- conflicted
+++ resolved
@@ -736,13 +736,8 @@
             Ok(quote! {
                 impl #impl_generics #name #ty_generics #where_clause {
                     #[doc = #builder_method_doc]
-<<<<<<< HEAD
-                    #[allow(dead_code)]
+                    #[allow(dead_code, clippy::type_complexity)]
                     #vis fn builder(_cx: & #extend_lifetime ::dioxus::prelude::ScopeState) -> #builder_name #generics_with_empty {
-=======
-                    #[allow(dead_code, clippy::type_complexity)]
-                    #vis fn builder() -> #builder_name #generics_with_empty {
->>>>>>> f8ce72c6
                         #builder_name {
                             #(#extend_fields_value,)*
                             #take_bump
