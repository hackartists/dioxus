--- conflicted
+++ resolved
@@ -4,7 +4,7 @@
 use std::collections::BTreeMap;
 use std::sync::Arc;
 
-use crate::node::Node;
+use crate::node::{FromAnyValue, Node};
 use crate::node_ref::NodeView;
 use crate::state::State;
 use crate::tree::TreeViewMut;
@@ -12,7 +12,7 @@
 use crate::{FxDashMap, FxDashSet, SendAnyMap};
 use crate::{NodeId, NodeMask};
 
-pub trait Pass: Any {
+pub trait Pass<V: FromAnyValue>: Any {
     /// This is a tuple of (T: Any, ..)
     type ParentDependencies: Dependancy;
     /// This is a tuple of (T: Any, ..)
@@ -23,7 +23,7 @@
 
     fn pass<'a>(
         &mut self,
-        node_view: NodeView,
+        node_view: NodeView<V>,
         node: <Self::NodeDependencies as Dependancy>::ElementBorrowed<'a>,
         parent: Option<<Self::ParentDependencies as Dependancy>::ElementBorrowed<'a>>,
         children: Option<
@@ -58,7 +58,7 @@
         }
     }
 
-    fn to_type_erased<T: AnyMapLike + State>() -> TypeErasedPass<T>
+    fn to_type_erased<T: AnyMapLike + State<V>>() -> TypeErasedPass<T, V>
     where
         Self: Sized,
     {
@@ -72,11 +72,11 @@
             mask: Self::NODE_MASK,
             pass_direction: Self::pass_direction(),
             pass: Box::new(
-                |node_id: NodeId, any_map: &mut Tree<Node<T>>, context: &SendAnyMap| {
+                |node_id: NodeId, any_map: &mut Tree<Node<T, V>>, context: &SendAnyMap| {
                     let (current_node, parent, children) = any_map
                         .node_parent_children_mut(node_id)
                         .expect("tried to run pass on node that does not exist");
-                    let current_node_raw = current_node as *mut Node<T>;
+                    let current_node_raw = current_node as *mut Node<T, V>;
                     let node = Self::NodeDependencies::borrow_elements_from(&current_node.state)
                         .expect("tried to get a pass that does not exist");
                     let parent = parent.map(|parent| {
@@ -105,7 +105,7 @@
                     )
                 },
             )
-                as Box<dyn Fn(NodeId, &mut Tree<Node<T>>, &SendAnyMap) -> bool + Send + Sync>,
+                as Box<dyn Fn(NodeId, &mut Tree<Node<T, V>>, &SendAnyMap) -> bool + Send + Sync>,
         }
     }
 
@@ -145,21 +145,21 @@
     }
 }
 
-pub struct TypeErasedPass<T: AnyMapLike + State> {
+pub struct TypeErasedPass<T: AnyMapLike + State<V>, V: FromAnyValue = ()> {
     pub(crate) this_type_id: TypeId,
     pub(crate) parent_dependant: bool,
     pub(crate) child_dependant: bool,
     pub(crate) combined_dependancy_type_ids: FxHashSet<TypeId>,
     pub(crate) dependants: FxHashSet<TypeId>,
     pub(crate) mask: NodeMask,
-    pass: PassCallback<T>,
+    pass: PassCallback<T, V>,
     pub(crate) pass_direction: PassDirection,
 }
 
-impl<T: AnyMapLike + State> TypeErasedPass<T> {
+impl<T: AnyMapLike + State<V>, V: FromAnyValue> TypeErasedPass<T, V> {
     fn resolve(
         &self,
-        tree: &mut Tree<Node<T>>,
+        tree: &mut Tree<Node<T, V>>,
         mut dirty: DirtyNodes,
         dirty_states: &DirtyNodeStates,
         nodes_updated: &FxDashSet<NodeId>,
@@ -217,7 +217,8 @@
     AnyOrder,
 }
 
-type PassCallback<T> = Box<dyn Fn(NodeId, &mut Tree<Node<T>>, &SendAnyMap) -> bool + Send + Sync>;
+type PassCallback<T, V> =
+    Box<dyn Fn(NodeId, &mut Tree<Node<T, V>>, &SendAnyMap) -> bool + Send + Sync>;
 
 pub trait AnyMapLike {
     fn get<T: Any>(&self) -> Option<&T>;
@@ -364,73 +365,10 @@
     }
 }
 
-<<<<<<< HEAD
-pub fn resolve_passes<T: AnyMapLike + State + Send>(
-    tree: &mut Tree<Node<T>>,
-=======
-pub fn resolve_passes<T, Tr: TreeView<T> + Sync + Send>(
-    tree: &mut Tr,
+pub fn resolve_passes<T: AnyMapLike + State<V> + Send, V: FromAnyValue + Send>(
+    tree: &mut Tree<Node<T, V>>,
     dirty_nodes: DirtyNodeStates,
-    passes: Vec<&AnyPass<T>>,
-    ctx: SendAnyMap,
-) -> FxDashSet<NodeId> {
-    resolve_passes_single_threaded(tree, dirty_nodes, passes, ctx)
-    // TODO: multithreadeding has some safety issues currently that need to be resolved before it can be used
-    // let dirty_states = Arc::new(dirty_nodes);
-    // let mut resolved_passes: FxHashSet<PassId> = FxHashSet::default();
-    // let mut resolving = Vec::new();
-    // let nodes_updated = Arc::new(FxDashSet::default());
-    // let ctx = Arc::new(ctx);
-    // while !passes.is_empty() {
-    //     let mut currently_borrowed = MemberMask::default();
-    //     std::thread::scope(|s| {
-    //         let mut i = 0;
-    //         while i < passes.len() {
-    //             let pass = &passes[i];
-    //             let pass_id = pass.pass_id();
-    //             let pass_mask = pass.mask();
-    //             if pass
-    //                 .dependancies()
-    //                 .iter()
-    //                 .all(|d| resolved_passes.contains(d) || *d == pass_id)
-    //                 && !pass_mask.overlaps(currently_borrowed)
-    //             {
-    //                 let pass = passes.remove(i);
-    //                 resolving.push(pass_id);
-    //                 currently_borrowed |= pass_mask;
-    //                 let dirty_states = dirty_states.clone();
-    //                 let nodes_updated = nodes_updated.clone();
-    //                 let ctx = ctx.clone();
-    //                 let mut dirty = DirtyNodes::default();
-    //                 // dirty_states.all_dirty(pass_id, &mut dirty, tree);
-    //                 // this is safe because the member_mask acts as a per-member mutex and we have verified that the pass does not overlap with any other pass
-    //                 let tree_mut_unbounded = unsafe { &mut *(tree as *mut Tr) };
-    //                 s.spawn(move || {
-    //                     pass.resolve(
-    //                         tree_mut_unbounded,
-    //                         dirty,
-    //                         &dirty_states,
-    //                         &nodes_updated,
-    //                         &ctx,
-    //                     );
-    //                 });
-    //             } else {
-    //                 i += 1;
-    //             }
-    //         }
-    //         // all passes are resolved at the end of the scope
-    //     });
-    //     resolved_passes.extend(resolving.iter().copied());
-    //     resolving.clear()
-    // }
-    // std::sync::Arc::try_unwrap(nodes_updated).unwrap()
-}
-
-pub fn resolve_passes_single_threaded<T, Tr: TreeView<T>>(
-    tree: &mut Tr,
->>>>>>> cb7e4f3f
-    dirty_nodes: DirtyNodeStates,
-    passes: &[TypeErasedPass<T>],
+    passes: &[TypeErasedPass<T, V>],
     ctx: SendAnyMap,
 ) -> FxDashSet<NodeId> {
     let dirty_states = Arc::new(dirty_nodes);
@@ -438,7 +376,6 @@
     let mut resolving = Vec::new();
     let nodes_updated = Arc::new(FxDashSet::default());
     let ctx = Arc::new(ctx);
-<<<<<<< HEAD
     let mut pass_indexes_remaining: Vec<_> = (0..passes.len()).collect::<Vec<_>>();
     while !pass_indexes_remaining.is_empty() {
         let mut currently_in_use = FxHashSet::<TypeId>::default();
@@ -474,35 +411,8 @@
                 } else {
                     i += 1;
                 }
-=======
-    while !passes.is_empty() {
-        let mut currently_borrowed = MemberMask::default();
-        let mut i = 0;
-        while i < passes.len() {
-            let pass = &passes[i];
-            let pass_id = pass.pass_id();
-            let pass_mask = pass.mask();
-            if pass
-                .dependancies()
-                .iter()
-                .all(|d| resolved_passes.contains(d) || *d == pass_id)
-                && !pass_mask.overlaps(currently_borrowed)
-            {
-                let pass = passes.remove(i);
-                resolving.push(pass_id);
-                currently_borrowed |= pass_mask;
-                let dirty_states = dirty_states.clone();
-                let nodes_updated = nodes_updated.clone();
-                let ctx = ctx.clone();
-                // this is safe because the member_mask acts as a per-member mutex and we have verified that the pass does not overlap with any other pass
-                let mut dirty = DirtyNodes::default();
-                dirty_states.all_dirty(pass_id, &mut dirty, tree);
-                pass.resolve(tree, dirty, &dirty_states, &nodes_updated, &ctx);
-            } else {
-                i += 1;
->>>>>>> cb7e4f3f
             }
-        }
+        });
         resolved_passes.extend(resolving.iter().copied());
         resolving.clear()
     }
