--- conflicted
+++ resolved
@@ -66,18 +66,8 @@
 
                     AttributeType::Named(ElementAttrNamed {
                         el_name: el_name.clone(),
-<<<<<<< HEAD
-                        attr: ElementAttr {
-                            value: dioxus_rsx::ElementAttrValue::AttrLiteral(ifmt_from_text(
-                                value.as_deref().unwrap_or("false"),
-                            )),
-                            name: dioxus_rsx::ElementAttrName::BuiltIn(ident),
-                        },
+                        attr,
                     })
-=======
-                        attr,
-                    }
->>>>>>> 8f70509b
                 })
                 .collect();
 
