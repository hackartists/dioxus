[package]
name = "dioxus-hooks"
version = "0.1.7"
authors = ["Jonathan Kelley"]
edition = "2018"
description = "Dioxus VirtualDOM renderer for a remote webview instance"
license = "MIT/Apache-2.0"
repository = "https://github.com/DioxusLabs/dioxus/"
homepage = "https://dioxuslabs.com"
documentation = "https://dioxuslabs.com"
keywords = ["dom", "ui", "gui", "react", "wasm"]
# See more keys and their definitions at https://doc.rust-lang.org/cargo/reference/manifest.html

[dependencies]
<<<<<<< HEAD
dioxus-core = { path = "../../packages/core", version = "^0.1.7" }


[dev-dependencies]
futures-util = { version = "0.3", default-features = false }
=======
dioxus-core = { path = "../../packages/core", version = "^0.1.9" }
>>>>>>> c5a02211
<|MERGE_RESOLUTION|>--- conflicted
+++ resolved
@@ -12,12 +12,9 @@
 # See more keys and their definitions at https://doc.rust-lang.org/cargo/reference/manifest.html
 
 [dependencies]
-<<<<<<< HEAD
-dioxus-core = { path = "../../packages/core", version = "^0.1.7" }
+dioxus-core = { path = "../../packages/core", version = "^0.1.9" }
 
 
 [dev-dependencies]
 futures-util = { version = "0.3", default-features = false }
-=======
-dioxus-core = { path = "../../packages/core", version = "^0.1.9" }
->>>>>>> c5a02211
+dioxus-core = { path = "../../packages/core", version = "^0.1.9" }