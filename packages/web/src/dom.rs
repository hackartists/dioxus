--- conflicted
+++ resolved
@@ -56,32 +56,29 @@
                 let element = walk_event_for_id(event);
                 let bubbles = dioxus_html::event_bubbles(name.as_str());
                 if let Some((element, target)) = element {
-<<<<<<< HEAD
-                    let prevent_default_attribute = target.get_attribute("dioxus-prevent-default");
-                    let prevented_event = prevent_default_attribute
-                        .as_deref()
-                        .map(|f| f.trim_start_matches("on"));
-                    // Prevent forms from submitting and redirecting
-                    if name == "submit" {
-                        // On forms the default behavior is not to submit, if prevent default is set then we submit the form
-                        if prevented_event != Some("submit") {
-                            event.prevent_default();
-                        }
-                    } else if prevented_event == Some(&name) {
-                        event.prevent_default();
-=======
+                    let prevent_event;
                     if let Some(prevent_requests) = target
                         .get_attribute("dioxus-prevent-default")
                         .as_deref()
                         .map(|f| f.split_whitespace())
                     {
-                        if prevent_requests
+                        prevent_event = prevent_requests
                             .map(|f| f.trim_start_matches("on"))
-                            .any(|f| f == name)
-                        {
+                            .any(|f| f == name);
+                    } else {
+                        prevent_event = false;
+                    }
+
+                    // Prevent forms from submitting and redirecting
+                    if name == "submit" {
+                        // On forms the default behavior is not to submit, if prevent default is set then we submit the form
+                        if !prevent_event {
                             event.prevent_default();
                         }
->>>>>>> a49fd815
+                    } else {
+                        if prevent_event {
+                            event.prevent_default();
+                        }
                     }
 
                     let data = virtual_event_from_websys_event(event.clone(), target);
