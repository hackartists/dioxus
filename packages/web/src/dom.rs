--- conflicted
+++ resolved
@@ -150,30 +150,25 @@
                     value,
                     id,
                     ns,
-<<<<<<< HEAD
                 } => match value {
                     dioxus_core::AttributeValue::Text(txt) => {
-                        i.SetAttribute(id.0 as u32, name, txt.into(), ns)
+                        i.set_attribute(id.0 as u32, name, txt, ns.unwrap_or_default())
                     }
                     dioxus_core::AttributeValue::Float(f) => {
-                        i.SetAttribute(id.0 as u32, name, f.into(), ns)
+                        i.set_attribute(id.0 as u32, name, &f.to_string(), ns.unwrap_or_default())
                     }
                     dioxus_core::AttributeValue::Int(n) => {
-                        i.SetAttribute(id.0 as u32, name, n.into(), ns)
-                    }
-                    dioxus_core::AttributeValue::Bool(b) => {
-                        i.SetBoolAttribute(id.0 as u32, name, b)
-                    }
+                        i.set_attribute(id.0 as u32, name, &n.to_string(), ns.unwrap_or_default())
+                    }
+                    dioxus_core::AttributeValue::Bool(b) => i.set_attribute(
+                        id.0 as u32,
+                        name,
+                        if *b { "true" } else { "false" },
+                        ns.unwrap_or_default(),
+                    ),
                     _ => unreachable!(),
                 },
-                SetText { value, id } => i.SetText(id.0 as u32, value.into()),
-=======
-                } => i.set_attribute(id.0 as u32, name, value, ns.unwrap_or_default()),
-                SetBoolAttribute { name, value, id } => {
-                    i.set_attribute(id.0 as u32, name, if *value { "true" } else { "false" }, "")
-                }
                 SetText { value, id } => i.set_text(id.0 as u32, value),
->>>>>>> d78d6c8a
                 NewEventListener { name, id, .. } => {
                     i.new_event_listener(name, id.0 as u32, event_bubbles(&name[2..]) as u8);
                 }
