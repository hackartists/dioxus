--- conflicted
+++ resolved
@@ -16,13 +16,8 @@
     }
 
     #[component]
-<<<<<<< HEAD
     fn PassThru(children: Element) -> Element {
-        render!(children)
-=======
-    fn PassThru<'a>(cx: Scope<'a>, children: Element<'a>) -> Element {
-        cx.render(rsx!({ children }))
->>>>>>> a7a66459
+        render!({ children })
     }
 
     let mut dom = VirtualDom::new(app);
@@ -58,13 +53,8 @@
     }
 
     #[component]
-<<<<<<< HEAD
     fn ChildComp(children: Element) -> Element {
-        render! {children}
-=======
-    fn ChildComp<'a>(cx: Scope, children: Element<'a>) -> Element {
-        cx.render(rsx! { {children} })
->>>>>>> a7a66459
+        render! {{children}}
     }
 
     let mut dom = VirtualDom::new(app);
