//! Do we create fragments properly across complex boundaries?

use dioxus::core::Mutation::*;
use dioxus::prelude::*;
use dioxus_core::ElementId;

#[test]
fn empty_fragment_creates_nothing() {
<<<<<<< HEAD
    fn app() -> Element {
        render!(())
=======
    fn app(cx: Scope) -> Element {
        cx.render(rsx!({}))
>>>>>>> a7a66459
    }

    let mut vdom = VirtualDom::new(app);
    let edits = vdom.rebuild_to_vec();

    assert_eq!(
        edits.edits,
        [
            CreatePlaceholder { id: ElementId(1) },
            AppendChildren { id: ElementId(0), m: 1 }
        ]
    );
}

#[test]
fn root_fragments_work() {
    let mut vdom = VirtualDom::new(|| {
        render!(
            div { "hello" }
            div { "goodbye" }
        )
    });

    assert_eq!(
        vdom.rebuild_to_vec().edits.last().unwrap(),
        &AppendChildren { id: ElementId(0), m: 2 }
    );
}

#[test]
fn fragments_nested() {
    let mut vdom = VirtualDom::new(|| {
        render!(
            div { "hello" }
            div { "goodbye" }
<<<<<<< HEAD
            render! {
                div { "hello" }
                div { "goodbye" }
                render! {
                    div { "hello" }
                    div { "goodbye" }
                    render! {
                        div { "hello" }
                        div { "goodbye" }
                    }
                }
            }
        )
=======
            {rsx! {
                div { "hello" }
                div { "goodbye" }
                {rsx! {
                    div { "hello" }
                    div { "goodbye" }
                    {rsx! {
                        div { "hello" }
                        div { "goodbye" }
                    }}
                }}
            }}
        ))
>>>>>>> a7a66459
    });

    assert_eq!(
        vdom.rebuild_to_vec().edits.last().unwrap(),
        &AppendChildren { id: ElementId(0), m: 8 }
    );
}

#[test]
fn fragments_across_components() {
    fn app() -> Element {
        render! {
            demo_child {}
            demo_child {}
            demo_child {}
            demo_child {}
        }
    }

    fn demo_child() -> Element {
        let world = "world";
<<<<<<< HEAD
        render! { "hellO!", world }
=======
        cx.render(rsx! {
            "hellO!"
            {world}
        })
>>>>>>> a7a66459
    }

    assert_eq!(
        VirtualDom::new(app).rebuild_to_vec().edits.last().unwrap(),
        &AppendChildren { id: ElementId(0), m: 8 }
    );
}

#[test]
fn list_fragments() {
<<<<<<< HEAD
    fn app() -> Element {
        render!(
            h1 { "hello" }
            (0..6).map(|f| render!( span { "{f}" }))
        )
=======
    fn app(cx: Scope) -> Element {
        cx.render(rsx!(
            h1 {"hello"}
            {(0..6).map(|f| rsx!( span { "{f}" }))}
        ))
>>>>>>> a7a66459
    }
    assert_eq!(
        VirtualDom::new(app).rebuild_to_vec().edits.last().unwrap(),
        &AppendChildren { id: ElementId(0), m: 7 }
    );
}<|MERGE_RESOLUTION|>--- conflicted
+++ resolved
@@ -6,13 +6,8 @@
 
 #[test]
 fn empty_fragment_creates_nothing() {
-<<<<<<< HEAD
     fn app() -> Element {
         render!(())
-=======
-    fn app(cx: Scope) -> Element {
-        cx.render(rsx!({}))
->>>>>>> a7a66459
     }
 
     let mut vdom = VirtualDom::new(app);
@@ -48,35 +43,19 @@
         render!(
             div { "hello" }
             div { "goodbye" }
-<<<<<<< HEAD
-            render! {
+            {render! {
                 div { "hello" }
                 div { "goodbye" }
-                render! {
+                {render! {
                     div { "hello" }
                     div { "goodbye" }
-                    render! {
-                        div { "hello" }
-                        div { "goodbye" }
-                    }
-                }
-            }
-        )
-=======
-            {rsx! {
-                div { "hello" }
-                div { "goodbye" }
-                {rsx! {
-                    div { "hello" }
-                    div { "goodbye" }
-                    {rsx! {
+                    {render! {
                         div { "hello" }
                         div { "goodbye" }
                     }}
                 }}
             }}
         ))
->>>>>>> a7a66459
     });
 
     assert_eq!(
@@ -98,14 +77,10 @@
 
     fn demo_child() -> Element {
         let world = "world";
-<<<<<<< HEAD
-        render! { "hellO!", world }
-=======
-        cx.render(rsx! {
+        render! {
             "hellO!"
             {world}
-        })
->>>>>>> a7a66459
+        }
     }
 
     assert_eq!(
@@ -116,19 +91,11 @@
 
 #[test]
 fn list_fragments() {
-<<<<<<< HEAD
     fn app() -> Element {
         render!(
             h1 { "hello" }
-            (0..6).map(|f| render!( span { "{f}" }))
+            {(0..6).map(|f| render!( span { "{f}" }))}
         )
-=======
-    fn app(cx: Scope) -> Element {
-        cx.render(rsx!(
-            h1 {"hello"}
-            {(0..6).map(|f| rsx!( span { "{f}" }))}
-        ))
->>>>>>> a7a66459
     }
     assert_eq!(
         VirtualDom::new(app).rebuild_to_vec().edits.last().unwrap(),
