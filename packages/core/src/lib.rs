--- conflicted
+++ resolved
@@ -75,24 +75,14 @@
     pub use crate::innerlude::{
         consume_context, consume_context_from_scope, current_owner, current_scope_id,
         fc_to_builder, generation, has_context, needs_update, needs_update_any, parent_scope,
-<<<<<<< HEAD
-        provide_context, provide_root_context, remove_future, schedule_update, schedule_update_any,
-        spawn, spawn_forever, spawn_isomorphic, suspend, try_consume_context, use_after_render,
-        use_before_render, use_drop, use_error_boundary, use_hook, use_hook_with_cleanup,
-        wait_for_next_render, with_owner, AnyValue, Attribute, Component, ComponentFunction,
-        Element, ErrorBoundary, Event, EventHandler, FmtSegment, FmtedSegments, Fragment,
-        HasAttributes, HotReloadLiteral, IntoAttributeValue, IntoDynNode, OptionStringFromMarker,
-        Properties, Runtime, RuntimeGuard, ScopeId, ScopeState, SuperFrom, SuperInto, Task,
-        Template, TemplateAttribute, TemplateNode, Throw, VNode, VNodeInner, VirtualDom,
-=======
         provide_context, provide_root_context, queue_effect, remove_future, schedule_update,
         schedule_update_any, spawn, spawn_forever, spawn_isomorphic, suspend, try_consume_context,
         use_after_render, use_before_render, use_drop, use_error_boundary, use_hook,
         use_hook_with_cleanup, wait_for_next_render, with_owner, AnyValue, Attribute, Callback,
-        Component, ComponentFunction, Element, ErrorBoundary, Event, EventHandler, Fragment,
-        HasAttributes, IntoAttributeValue, IntoDynNode, OptionStringFromMarker, Properties,
-        Runtime, RuntimeGuard, ScopeId, ScopeState, SuperFrom, SuperInto, Task, Template,
-        TemplateAttribute, TemplateNode, Throw, VNode, VNodeInner, VirtualDom,
->>>>>>> a3aa6ae7
+        Component, ComponentFunction, Element, ErrorBoundary, Event, EventHandler, FmtSegment,
+        FmtedSegments, Fragment, HasAttributes, IntoAttributeValue, IntoDynNode,
+        OptionStringFromMarker, Properties, Runtime, RuntimeGuard, ScopeId, ScopeState, SuperFrom,
+        SuperInto, Task, Template, TemplateAttribute, TemplateNode, Throw, VNode, VNodeInner,
+        VirtualDom,
     };
 }