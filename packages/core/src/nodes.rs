--- conflicted
+++ resolved
@@ -131,7 +131,6 @@
     pub attr_paths: &'a [&'a [u8]],
 }
 
-<<<<<<< HEAD
 #[cfg(feature = "serialize")]
 fn deserialize_leaky<'a, 'de, T: serde::Deserialize<'de>, D>(
     deserializer: D,
@@ -144,7 +143,8 @@
 
     let deserialized = Box::<[T]>::deserialize(deserializer)?;
     Ok(&*Box::leak(deserialized))
-=======
+}
+
 impl<'a> Template<'a> {
     /// Is this template worth caching at all, since it's completely runtime?
     ///
@@ -155,7 +155,6 @@
             .iter()
             .all(|root| matches!(root, Dynamic { .. } | DynamicText { .. }))
     }
->>>>>>> 7ec55aa5
 }
 
 /// A statically known node in a layout.
