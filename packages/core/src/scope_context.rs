--- conflicted
+++ resolved
@@ -114,11 +114,7 @@
         }
 
         let mut search_parent = self.parent_id;
-<<<<<<< HEAD
-        let context = with_runtime(|runtime: &crate::runtime::Runtime| {
-=======
         let cur_runtime = with_runtime(|runtime: &crate::runtime::Runtime| {
->>>>>>> a7a66459
             while let Some(parent_id) = search_parent {
                 let parent = runtime.get_context(parent_id).unwrap();
                 tracing::trace!(
@@ -136,15 +132,9 @@
                 search_parent = parent.parent_id;
             }
             None
-<<<<<<< HEAD
-        })
-        .flatten();
-        match context {
-=======
         });
 
         match cur_runtime.flatten() {
->>>>>>> a7a66459
             Some(ctx) => Some(ctx),
             None => {
                 tracing::trace!(
@@ -352,7 +342,6 @@
         with_scope(self, |cx| cx.provide_context(value)).expect("to be in a dioxus runtime")
     }
 
-<<<<<<< HEAD
     /// Suspends the current component
     pub fn suspend(self) -> Option<Element> {
         with_scope(self, |cx| {
@@ -360,7 +349,47 @@
         });
         None
     }
-=======
+
+    /// Pushes the future onto the poll queue to be polled after the component renders.
+    pub fn push_future(self, fut: impl Future<Output = ()> + 'static) -> Option<Task> {
+        with_scope(self, |cx| cx.push_future(fut))
+    }
+
+    /// Spawns the future but does not return the [`TaskId`]
+    pub fn spawn(self, fut: impl Future<Output = ()> + 'static) {
+        with_scope(self, |cx| cx.spawn(fut));
+    }
+
+    /// Get the current render since the inception of this component
+    ///
+    /// This can be used as a helpful diagnostic when debugging hooks/renders, etc
+    pub fn generation(self) -> Option<usize> {
+        with_scope(self, |cx| Some(cx.generation())).expect("to be in a dioxus runtime")
+    }
+
+    /// Get the parent of the current scope if it exists
+    pub fn parent_scope(self) -> Option<ScopeId> {
+        with_scope(self, |cx| cx.parent_id()).flatten()
+    }
+
+    /// Mark the current scope as dirty, causing it to re-render
+    pub fn needs_update(self) {
+        with_scope(self, |cx| cx.needs_update());
+    }
+
+    /// Create a subscription that schedules a future render for the reference component. Unlike [`Self::needs_update`], this function will work outside of the dioxus runtime.
+    ///
+    /// ## Notice: you should prefer using [`dioxus_core::schedule_update_any`] and [`Self::scope_id`]
+    pub fn schedule_update(&self) -> Arc<dyn Fn() + Send + Sync + 'static> {
+        with_scope(*self, |cx| cx.schedule_update()).expect("to be in a dioxus runtime")
+    }
+
+    /// Get the height of the current scope
+    pub fn height(self) -> u32 {
+        with_scope(self, |cx| cx.height()).expect("to be in a dioxus runtime")
+    }
+}
+
 /// Spawn a future on a component given its [`ScopeId`].
 pub fn spawn_at(fut: impl Future<Output = ()> + 'static, scope_id: ScopeId) -> Option<TaskId> {
     with_runtime(|rt| rt.get_context(scope_id).unwrap().push_future(fut))
@@ -371,45 +400,4 @@
 /// This is good for tasks that need to be run after the component has been dropped.
 pub fn spawn_forever(fut: impl Future<Output = ()> + 'static) -> Option<TaskId> {
     spawn_at(fut, ScopeId(0))
-}
->>>>>>> a7a66459
-
-    /// Pushes the future onto the poll queue to be polled after the component renders.
-    pub fn push_future(self, fut: impl Future<Output = ()> + 'static) -> Option<Task> {
-        with_scope(self, |cx| cx.push_future(fut))
-    }
-
-    /// Spawns the future but does not return the [`TaskId`]
-    pub fn spawn(self, fut: impl Future<Output = ()> + 'static) {
-        with_scope(self, |cx| cx.spawn(fut));
-    }
-
-    /// Get the current render since the inception of this component
-    ///
-    /// This can be used as a helpful diagnostic when debugging hooks/renders, etc
-    pub fn generation(self) -> Option<usize> {
-        with_scope(self, |cx| Some(cx.generation())).expect("to be in a dioxus runtime")
-    }
-
-    /// Get the parent of the current scope if it exists
-    pub fn parent_scope(self) -> Option<ScopeId> {
-        with_scope(self, |cx| cx.parent_id()).flatten()
-    }
-
-    /// Mark the current scope as dirty, causing it to re-render
-    pub fn needs_update(self) {
-        with_scope(self, |cx| cx.needs_update());
-    }
-
-    /// Create a subscription that schedules a future render for the reference component. Unlike [`Self::needs_update`], this function will work outside of the dioxus runtime.
-    ///
-    /// ## Notice: you should prefer using [`dioxus_core::schedule_update_any`] and [`Self::scope_id`]
-    pub fn schedule_update(&self) -> Arc<dyn Fn() + Send + Sync + 'static> {
-        with_scope(*self, |cx| cx.schedule_update()).expect("to be in a dioxus runtime")
-    }
-
-    /// Get the height of the current scope
-    pub fn height(self) -> u32 {
-        with_scope(self, |cx| cx.height()).expect("to be in a dioxus runtime")
-    }
 }