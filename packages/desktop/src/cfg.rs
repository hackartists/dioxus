--- conflicted
+++ resolved
@@ -102,17 +102,13 @@
         self
     }
 
-<<<<<<< HEAD
-    /// Set a file drop handler. If this is enabled, html drag events will be disabled.
-=======
     /// Sets the behaviour of the application when the last window is closed.
     pub fn with_close_behaviour(mut self, behaviour: WindowCloseBehaviour) -> Self {
         self.last_window_close_behaviour = behaviour;
         self
     }
 
-    /// Set a file drop handler
->>>>>>> 970c4370
+    /// Set a file drop handler. If this is enabled, html drag events will be disabled.
     pub fn with_file_drop_handler(
         mut self,
         handler: impl Fn(&Window, FileDropEvent) -> bool + 'static,
