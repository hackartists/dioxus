--- conflicted
+++ resolved
@@ -1,13 +1,4 @@
 #[derive(Clone, Copy)]
-<<<<<<< HEAD
-pub struct Config {
-    pub rendering_mode: RenderingMode,
-    /// Controls if the terminal quit when the user presses `ctrl+c`?
-    /// To handle quiting on your own, use the [crate::TuiContext] root context.
-    pub ctrl_c_quit: bool,
-    /// Controls if the terminal should dislay anything, usefull for testing.
-    pub headless: bool,
-=======
 #[non_exhaustive]
 pub struct Config {
     pub(crate) rendering_mode: RenderingMode,
@@ -43,7 +34,6 @@
             ..self
         }
     }
->>>>>>> 60879542
 }
 
 impl Default for Config {
