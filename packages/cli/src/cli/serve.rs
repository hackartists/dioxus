use dioxus_cli_config::Platform;

use super::*;
use std::{fs::create_dir_all, io::Write, path::PathBuf};

/// Run the WASM project on dev-server
#[derive(Clone, Debug, Parser)]
#[clap(name = "serve")]
pub struct Serve {
    #[clap(flatten)]
    pub serve: ConfigOptsServe,
}

impl Serve {
    pub async fn serve(self, bin: Option<PathBuf>) -> Result<()> {
<<<<<<< HEAD
        let mut crate_config = dioxus_cli_config::CrateConfig::new(bin)?;
=======
        let mut crate_config = crate::CrateConfig::new(bin)?;
        let serve_cfg = self.serve.clone();
>>>>>>> 438c03ad

        // change the relase state.
        crate_config.with_hot_reload(self.serve.hot_reload);
        crate_config.with_cross_origin_policy(self.serve.cross_origin_policy);
        crate_config.with_release(self.serve.release);
        crate_config.with_verbose(self.serve.verbose);

        if self.serve.example.is_some() {
            crate_config.as_example(self.serve.example.unwrap());
        }

        if self.serve.profile.is_some() {
            crate_config.set_profile(self.serve.profile.unwrap());
        }

        if self.serve.features.is_some() {
            crate_config.set_features(self.serve.features.unwrap());
        }

<<<<<<< HEAD
=======
        // Subdirectories don't work with the server
        crate_config.dioxus_config.web.app.base_path = None;

        if let Some(target) = self.serve.target {
            crate_config.set_target(target);
        }

        crate_config.set_cargo_args(self.serve.cargo_args);

>>>>>>> 438c03ad
        let platform = self
            .serve
            .platform
            .unwrap_or(crate_config.dioxus_config.application.default_platform);

        match platform {
            Platform::Web => {
                // generate dev-index page
                Serve::regen_dev_page(&crate_config, self.serve.skip_assets)?;

                // start the develop server
                server::web::startup(
                    self.serve.port,
                    crate_config.clone(),
                    self.serve.open,
                    self.serve.skip_assets,
                )
                .await?;
            }
<<<<<<< HEAD
            Platform::Desktop => {
                server::desktop::startup(crate_config.clone()).await?;
=======
            cfg::Platform::Desktop => {
                server::desktop::startup(crate_config.clone(), &serve_cfg).await?;
            }
            cfg::Platform::Fullstack => {
                server::fullstack::startup(crate_config.clone(), &serve_cfg).await?;
>>>>>>> 438c03ad
            }
        }
        Ok(())
    }

    pub fn regen_dev_page(crate_config: &CrateConfig, skip_assets: bool) -> Result<()> {
        let serve_html = gen_page(crate_config, true, skip_assets);

        let dist_path = crate_config
            .crate_dir
            .join(crate_config.dioxus_config.application.out_dir.clone());
        if !dist_path.is_dir() {
            create_dir_all(&dist_path)?;
        }
        let index_path = dist_path.join("index.html");
        let mut file = std::fs::File::create(index_path)?;
        file.write_all(serve_html.as_bytes())?;

        Ok(())
    }
}<|MERGE_RESOLUTION|>--- conflicted
+++ resolved
@@ -13,12 +13,8 @@
 
 impl Serve {
     pub async fn serve(self, bin: Option<PathBuf>) -> Result<()> {
-<<<<<<< HEAD
         let mut crate_config = dioxus_cli_config::CrateConfig::new(bin)?;
-=======
-        let mut crate_config = crate::CrateConfig::new(bin)?;
         let serve_cfg = self.serve.clone();
->>>>>>> 438c03ad
 
         // change the relase state.
         crate_config.with_hot_reload(self.serve.hot_reload);
@@ -38,18 +34,12 @@
             crate_config.set_features(self.serve.features.unwrap());
         }
 
-<<<<<<< HEAD
-=======
-        // Subdirectories don't work with the server
-        crate_config.dioxus_config.web.app.base_path = None;
-
         if let Some(target) = self.serve.target {
             crate_config.set_target(target);
         }
 
         crate_config.set_cargo_args(self.serve.cargo_args);
 
->>>>>>> 438c03ad
         let platform = self
             .serve
             .platform
@@ -69,16 +59,11 @@
                 )
                 .await?;
             }
-<<<<<<< HEAD
             Platform::Desktop => {
-                server::desktop::startup(crate_config.clone()).await?;
-=======
-            cfg::Platform::Desktop => {
                 server::desktop::startup(crate_config.clone(), &serve_cfg).await?;
             }
-            cfg::Platform::Fullstack => {
+            Platform::Fullstack => {
                 server::fullstack::startup(crate_config.clone(), &serve_cfg).await?;
->>>>>>> 438c03ad
             }
         }
         Ok(())
