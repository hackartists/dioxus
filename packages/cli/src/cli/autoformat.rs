--- conflicted
+++ resolved
@@ -31,28 +31,24 @@
 impl Autoformat {
     // Todo: autoformat the entire crate
     pub async fn autoformat(self) -> Result<()> {
-        let Autoformat { check, raw, file } = self;
+        let Autoformat {
+            check,
+            raw,
+            file,
+            split_line_attributes,
+            ..
+        } = self;
 
         // Default to formatting the project
-<<<<<<< HEAD
-        if self.raw.is_none() && self.file.is_none() {
-            if let Err(e) = autoformat_project(self.check, self.split_line_attributes).await {
-=======
         if raw.is_none() && file.is_none() {
-            if let Err(e) = autoformat_project(check).await {
->>>>>>> dd4dc935
+            if let Err(e) = autoformat_project(check, split_line_attributes).await {
                 eprintln!("error formatting project: {}", e);
                 exit(1);
             }
         }
 
-<<<<<<< HEAD
-        if let Some(raw) = self.raw {
+        if let Some(raw) = raw {
             let indent = indentation_for(".", self.split_line_attributes)?;
-=======
-        if let Some(raw) = raw {
-            let indent = indentation_for(".")?;
->>>>>>> dd4dc935
             if let Some(inner) = dioxus_autofmt::fmt_block(&raw, 0, indent) {
                 println!("{}", inner);
             } else {
@@ -63,54 +59,16 @@
         }
 
         // Format single file
-<<<<<<< HEAD
-        if let Some(file) = self.file {
-            let file_content;
-            let indent;
-            if file == "-" {
-                indent = indentation_for(".", self.split_line_attributes)?;
-                let mut contents = String::new();
-                std::io::stdin().read_to_string(&mut contents)?;
-                file_content = Ok(contents);
-            } else {
-                indent = indentation_for(".", self.split_line_attributes)?;
-                file_content = fs::read_to_string(&file);
-            };
-
-            match file_content {
-                Ok(s) => {
-                    let edits = dioxus_autofmt::fmt_file(&s, indent);
-                    let out = dioxus_autofmt::apply_formats(&s, edits);
-                    if file == "-" {
-                        print!("{}", out);
-                    } else {
-                        match fs::write(&file, out) {
-                            Ok(_) => {
-                                println!("formatted {}", file);
-                            }
-                            Err(e) => {
-                                eprintln!("failed to write formatted content to file: {}", e);
-                            }
-                        }
-                    }
-                }
-                Err(e) => {
-                    eprintln!("failed to open file: {}", e);
-                    exit(1);
-                }
-            }
-=======
         if let Some(file) = file {
-            refactor_file(file)?;
->>>>>>> dd4dc935
+            refactor_file(file, split_line_attributes)?;
         }
 
         Ok(())
     }
 }
 
-fn refactor_file(file: String) -> Result<(), Error> {
-    let indent = indentation_for(".")?;
+fn refactor_file(file: String, split_line_attributes: bool) -> Result<(), Error> {
+    let indent = indentation_for(".", split_line_attributes)?;
     let file_content = if file == "-" {
         let mut contents = String::new();
         std::io::stdin().read_to_string(&mut contents)?;
@@ -190,13 +148,8 @@
 /// Runs using Tokio for multithreading, so it should be really really fast
 ///
 /// Doesn't do mod-descending, so it will still try to format unreachable files. TODO.
-<<<<<<< HEAD
 async fn autoformat_project(check: bool, split_line_attributes: bool) -> Result<()> {
-    let crate_config = crate::CrateConfig::new(None)?;
-=======
-async fn autoformat_project(check: bool) -> Result<()> {
     let crate_config = dioxus_cli_config::CrateConfig::new(None)?;
->>>>>>> dd4dc935
 
     let files_to_format = get_project_files(&crate_config);
 
