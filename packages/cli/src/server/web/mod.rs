--- conflicted
+++ resolved
@@ -279,16 +279,7 @@
         .override_response_header(HeaderName::from_static("cross-origin-opener-policy"), coop)
         .and_then(
             move |response: Response<ServeFileSystemResponseBody>| async move {
-<<<<<<< HEAD
-                let response = if file_service_config.dioxus_config.web.watcher.index_on_404
-=======
-                let mut response = if file_service_config
-                    .dioxus_config
-                    .web
-                    .watcher
-                    .index_on_404
-                    .unwrap_or(false)
->>>>>>> 438c03ad
+                let mut response = if file_service_config.dioxus_config.web.watcher.index_on_404
                     && response.status() == StatusCode::NOT_FOUND
                 {
                     let body = Full::from(
@@ -456,19 +447,8 @@
     let result = builder::build(config, true, skip_assets)?;
     // change the websocket reload state to true;
     // the page will auto-reload.
-<<<<<<< HEAD
     if config.dioxus_config.web.watcher.reload_html {
-        let _ = Serve::regen_dev_page(config);
-=======
-    if config
-        .dioxus_config
-        .web
-        .watcher
-        .reload_html
-        .unwrap_or(false)
-    {
         let _ = Serve::regen_dev_page(config, skip_assets);
->>>>>>> 438c03ad
     }
     let _ = reload_tx.send(());
     Ok(result)
