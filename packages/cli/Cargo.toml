[package]
name = "dioxus-cli"
version = "0.4.1"
authors = ["Jonathan Kelley"]
edition = "2021"
description = "CLI tool for developing, testing, and publishing Dioxus apps"
repository = "https://github.com/DioxusLabs/dioxus/"
license = "MIT OR Apache-2.0"
keywords = ["react", "gui", "cli", "dioxus", "wasm"]

[dependencies]
# cli core
clap = { version = "4.2", features = ["derive"] }
thiserror = { workspace = true }
wasm-bindgen-cli-support = "0.2"
colored = "2.0.0"

# features
log = "0.4.14"
fern = { version = "0.6.0", features = ["colored"] }
serde = { version = "1.0.136", features = ["derive"] }
serde_json = "1.0.79"
toml = "0.5.8"
fs_extra = "1.2.0"
cargo_toml = "0.11.4"
futures = "0.3.21"
notify = { version = "5.0.0-pre.16", features = ["serde"] }
html_parser  = { workspace = true }
binary-install = "0.0.2"
convert_case = "0.5.0"
cargo_metadata = "0.15.0"
tokio = { version = "1.16.1", features = ["full"] }
atty = "0.2.14"
regex = "1.5.4"
chrono = "0.4.19"
anyhow = "1.0.53"
hyper = "0.14.17"
hyper-rustls = "0.23.2"
indicatif = "0.17.5"
subprocess = "0.2.9"

axum = { version = "0.5.1", features = ["ws", "headers"] }
axum-server = { version = "0.5.1", features = ["tls-rustls"] }
tower-http = { version = "0.2.2", features = ["full"] }
headers = "0.3.7"

walkdir = "2"

# tools download
dirs = "4.0.0"
reqwest = { version = "0.11", features = [
    "rustls-tls",
    "stream",
    "trust-dns",
    "blocking",
] }
flate2 = "1.0.22"
tar = "0.4.38"
zip = "0.6.2"
tower = "0.4.12"
syn = { version = "2.0", features = ["full", "extra-traits"] }
proc-macro2 = { version = "1.0", features = ["span-locations"] }
lazy_static = "1.4.0"

# plugin packages
mlua = { version = "0.8.1", features = [
    "lua54",
    "vendored",
    "async",
    "send",
    "macros",
], optional = true }
ctrlc = "3.2.3"
gitignore = "1.0.7"
open = "4.1.0"
cargo-generate = "0.18"
toml_edit = "0.19.11"

# bundling
tauri-bundler = { version = "=1.3.0", features = ["native-tls-vendored"] }
<<<<<<< HEAD
tauri-utils = "1.3"
=======
tauri-utils = "=1.4.*"
>>>>>>> d5d974d5

dioxus-autofmt = { workspace = true }
dioxus-check = { workspace = true }
rsx-rosetta = { workspace = true }
dioxus-rsx = { workspace = true }
dioxus-html = { workspace = true, features = ["hot-reload-context"] }
dioxus-core = { workspace = true, features = ["serialize"] }
dioxus-hot-reload = { workspace = true }
interprocess-docfix = { version = "1.2.2" }

[features]
default = []
plugin = ["mlua"]

[[bin]]
path = "src/main.rs"
name = "dx"

[dev-dependencies]
tempfile = "3.3"

[package.metadata.binstall]
pkg-url = "{ repo }/releases/download/v{ version }/dx-{ target }{ archive-suffix }"

[package.metadata.binstall.overrides.x86_64-pc-windows-msvc]
pkg-fmt = "zip"<|MERGE_RESOLUTION|>--- conflicted
+++ resolved
@@ -78,11 +78,7 @@
 
 # bundling
 tauri-bundler = { version = "=1.3.0", features = ["native-tls-vendored"] }
-<<<<<<< HEAD
-tauri-utils = "1.3"
-=======
 tauri-utils = "=1.4.*"
->>>>>>> d5d974d5
 
 dioxus-autofmt = { workspace = true }
 dioxus-check = { workspace = true }
