--- conflicted
+++ resolved
@@ -11,21 +11,7 @@
 
 use crate::Effect;
 
-<<<<<<< HEAD
-fn current_store() -> Store {
-    match try_consume_context::<Store>() {
-        Some(rt) => rt,
-        None => {
-            let store = Store::default();
-            provide_root_context(store).expect("in a virtual dom")
-        }
-    }
-}
-
-fn current_owner() -> Rc<Owner> {
-=======
 fn current_owner<S: Storage<T>, T>() -> Rc<Owner<S>> {
->>>>>>> e1e29d14
     match Effect::current() {
         // If we are inside of an effect, we should use the owner of the effect as the owner of the value.
         Some(effect) => {
@@ -36,13 +22,8 @@
         None => match has_context() {
             Some(rt) => rt,
             None => {
-<<<<<<< HEAD
-                let owner = Rc::new(current_store().owner());
-                provide_context(owner)
-=======
                 let owner = Rc::new(S::owner());
                 provide_context(owner).expect("in a virtual dom")
->>>>>>> e1e29d14
             }
         },
     }
@@ -52,13 +33,8 @@
     match consume_context_from_scope(scope) {
         Some(rt) => rt,
         None => {
-<<<<<<< HEAD
-            let owner = Rc::new(current_store().owner());
-            scope.provide_context(owner)
-=======
             let owner = Rc::new(S::owner());
             provide_context_to_scope(scope, owner).expect("in a virtual dom")
->>>>>>> e1e29d14
         }
     }
 }
@@ -195,11 +171,7 @@
 
     /// Set the value. If the value has been dropped, this will panic.
     pub fn set(&self, value: T) {
-<<<<<<< HEAD
-        *self.write() = value;
-=======
         self.value.set(value);
->>>>>>> e1e29d14
     }
 
     /// Run a function with a reference to the value. If the value has been dropped, this will panic.
@@ -233,13 +205,8 @@
     }
 }
 
-<<<<<<< HEAD
-impl<T: 'static + Clone> Deref for CopyValue<T> {
+impl<T, S: Storage<T>> Deref for CopyValue<T, S> {
     type Target = dyn Fn() -> T;
-=======
-impl<T, S: Storage<T>> Deref for CopyValue<T, S> {
-    type Target = dyn Fn() -> S::Ref;
->>>>>>> e1e29d14
 
     fn deref(&self) -> &Self::Target {
         // https://github.com/dtolnay/case-studies/tree/master/callable-types
