use crate::rt::CopyValue;
use crate::signal::{ReadOnlySignal, Signal, Write};
<<<<<<< HEAD
use crate::MappedSignal;
use generational_box::GenerationalRef;
use generational_box::GenerationalRefMut;
=======
use crate::SignalData;
use generational_box::Mappable;
use generational_box::{MappableMut, Storage};
>>>>>>> 5ab0c48d

use std::{
    fmt::{Debug, Display},
    ops::{Add, Div, Mul, Sub},
};

macro_rules! read_impls {
    ($ty:ident, $bound:path) => {
        impl<T: Default + 'static, S: $bound> Default for $ty<T, S> {
            #[track_caller]
            fn default() -> Self {
                Self::new_maybe_sync(Default::default())
            }
        }

        impl<T, S: $bound> std::clone::Clone for $ty<T, S> {
            #[track_caller]
            fn clone(&self) -> Self {
                *self
            }
        }

        impl<T, S: $bound> Copy for $ty<T, S> {}

        impl<T: Display + 'static, S: $bound> Display for $ty<T, S> {
            #[track_caller]
            fn fmt(&self, f: &mut std::fmt::Formatter<'_>) -> std::fmt::Result {
                self.with(|v| Display::fmt(v, f))
            }
        }

        impl<T: Debug + 'static, S: $bound> Debug for $ty<T, S> {
            #[track_caller]
            fn fmt(&self, f: &mut std::fmt::Formatter<'_>) -> std::fmt::Result {
                self.with(|v| Debug::fmt(v, f))
            }
        }

        impl<T: PartialEq + 'static, S: $bound> PartialEq<T> for $ty<T, S> {
            #[track_caller]
            fn eq(&self, other: &T) -> bool {
                self.with(|v| *v == *other)
            }
        }
    };
}

macro_rules! write_impls {
    ($ty:ident, $bound:path, $vec_bound:path) => {
        impl<T: Add<Output = T> + Copy + 'static, S: $bound> std::ops::Add<T> for $ty<T, S> {
            type Output = T;

            #[track_caller]
            fn add(self, rhs: T) -> Self::Output {
                self.with(|v| *v + rhs)
            }
        }

        impl<T: Add<Output = T> + Copy + 'static, S: $bound> std::ops::AddAssign<T> for $ty<T, S> {
            #[track_caller]
            fn add_assign(&mut self, rhs: T) {
                self.with_mut(|v| *v = *v + rhs)
            }
        }

        impl<T: Sub<Output = T> + Copy + 'static, S: $bound> std::ops::SubAssign<T> for $ty<T, S> {
            #[track_caller]
            fn sub_assign(&mut self, rhs: T) {
                self.with_mut(|v| *v = *v - rhs)
            }
        }

        impl<T: Sub<Output = T> + Copy + 'static, S: $bound> std::ops::Sub<T> for $ty<T, S> {
            type Output = T;

            #[track_caller]
            fn sub(self, rhs: T) -> Self::Output {
                self.with(|v| *v - rhs)
            }
        }

        impl<T: Mul<Output = T> + Copy + 'static, S: $bound> std::ops::MulAssign<T> for $ty<T, S> {
            #[track_caller]
            fn mul_assign(&mut self, rhs: T) {
                self.with_mut(|v| *v = *v * rhs)
            }
        }

        impl<T: Mul<Output = T> + Copy + 'static, S: $bound> std::ops::Mul<T> for $ty<T, S> {
            type Output = T;

            #[track_caller]
            fn mul(self, rhs: T) -> Self::Output {
                self.with(|v| *v * rhs)
            }
        }

        impl<T: Div<Output = T> + Copy + 'static, S: $bound> std::ops::DivAssign<T> for $ty<T, S> {
            #[track_caller]
            fn div_assign(&mut self, rhs: T) {
                self.with_mut(|v| *v = *v / rhs)
            }
        }

        impl<T: Div<Output = T> + Copy + 'static, S: $bound> std::ops::Div<T> for $ty<T, S> {
            type Output = T;

            #[track_caller]
            fn div(self, rhs: T) -> Self::Output {
                self.with(|v| *v / rhs)
            }
        }

        impl<T: 'static, S: $vec_bound> $ty<Vec<T>, S> {
            /// Pushes a new value to the end of the vector.
            #[track_caller]
            pub fn push(&self, value: T) {
                self.with_mut(|v| v.push(value))
            }

            /// Pops the last value from the vector.
            #[track_caller]
            pub fn pop(&self) -> Option<T> {
                self.with_mut(|v| v.pop())
            }

            /// Inserts a new value at the given index.
            #[track_caller]
            pub fn insert(&self, index: usize, value: T) {
                self.with_mut(|v| v.insert(index, value))
            }

            /// Removes the value at the given index.
            #[track_caller]
            pub fn remove(&self, index: usize) -> T {
                self.with_mut(|v| v.remove(index))
            }

            /// Clears the vector, removing all values.
            #[track_caller]
            pub fn clear(&self) {
                self.with_mut(|v| v.clear())
            }

            /// Extends the vector with the given iterator.
            #[track_caller]
            pub fn extend(&self, iter: impl IntoIterator<Item = T>) {
                self.with_mut(|v| v.extend(iter))
            }

            /// Truncates the vector to the given length.
            #[track_caller]
            pub fn truncate(&self, len: usize) {
                self.with_mut(|v| v.truncate(len))
            }

            /// Swaps two values in the vector.
            #[track_caller]
            pub fn swap_remove(&self, index: usize) -> T {
                self.with_mut(|v| v.swap_remove(index))
            }

            /// Retains only the values that match the given predicate.
            #[track_caller]
            pub fn retain(&self, f: impl FnMut(&T) -> bool) {
                self.with_mut(|v| v.retain(f))
            }

            /// Splits the vector into two at the given index.
            #[track_caller]
            pub fn split_off(&self, at: usize) -> Vec<T> {
                self.with_mut(|v| v.split_off(at))
            }
        }
    };
}

read_impls!(CopyValue, Storage<T>);

impl<T: 'static, S: Storage<Vec<T>>> CopyValue<Vec<T>, S> {
    /// Read a value from the inner vector.
    #[track_caller]
    pub fn get(&self, index: usize) -> Option<<S::Ref as Mappable<Vec<T>>>::Mapped<T>> {
        S::Ref::try_map(self.read(), move |v| v.get(index))
    }
}

impl<T: 'static, S: Storage<Option<T>>> CopyValue<Option<T>, S> {
    /// Unwraps the inner value and clones it.
    #[track_caller]
    pub fn unwrap(&self) -> T
    where
        T: Clone,
    {
        self.with(|v| v.clone()).unwrap()
    }

    /// Attempts to read the inner value of the Option.
    #[track_caller]
    pub fn as_ref(&self) -> Option<<S::Ref as Mappable<Option<T>>>::Mapped<T>> {
        S::Ref::try_map(self.read(), |v| v.as_ref())
    }
}

write_impls!(CopyValue, Storage<T>, Storage<Vec<T>>);

impl<T: 'static, S: Storage<Option<T>>> CopyValue<Option<T>, S> {
    /// Takes the value out of the Option.
    #[track_caller]
    pub fn take(&self) -> Option<T> {
        self.with_mut(|v| v.take())
    }

    /// Replace the value in the Option.
    #[track_caller]
    pub fn replace(&self, value: T) -> Option<T> {
        self.with_mut(|v| v.replace(value))
    }

    /// Gets the value out of the Option, or inserts the given value if the Option is empty.
    #[track_caller]
    pub fn get_or_insert(&self, default: T) -> <S::Ref as Mappable<Option<T>>>::Mapped<T> {
        self.get_or_insert_with(|| default)
    }

    /// Gets the value out of the Option, or inserts the value returned by the given function if the Option is empty.
    #[track_caller]
    pub fn get_or_insert_with(
        &self,
        default: impl FnOnce() -> T,
    ) -> <S::Ref as Mappable<Option<T>>>::Mapped<T> {
        let borrow = self.read();
        if borrow.is_none() {
            drop(borrow);
            self.with_mut(|v| *v = Some(default()));
            S::Ref::map(self.read(), |v| v.as_ref().unwrap())
        } else {
            S::Ref::map(borrow, |v| v.as_ref().unwrap())
        }
    }
}

read_impls!(Signal, Storage<SignalData<T>>);

impl<T: 'static, S: Storage<SignalData<Vec<T>>>> Signal<Vec<T>, S> {
    /// Read a value from the inner vector.
    pub fn get(
        &self,
        index: usize,
    ) -> Option<
        <<<S as Storage<SignalData<Vec<T>>>>::Ref as Mappable<SignalData<Vec<T>>>>::Mapped<Vec<T>> as Mappable<
            Vec<T>,
        >>::Mapped<T>,
    >{
        <<S as Storage<SignalData<Vec<T>>>>::Ref as Mappable<SignalData<Vec<T>>>>::Mapped::<Vec<T>>::try_map(self.read(), move |v| v.get(index))
    }
}

impl<T: 'static, S: Storage<SignalData<Option<T>>>> Signal<Option<T>, S> {
    /// Unwraps the inner value and clones it.
    pub fn unwrap(&self) -> T
    where
        T: Clone,
    {
        self.with(|v| v.clone()).unwrap()
    }

    /// Attempts to read the inner value of the Option.
    pub fn as_ref(
        &self,
    ) -> Option<
        <<<S as Storage<SignalData<Option<T>>>>::Ref as Mappable<SignalData<Option<T>>>>::Mapped<
            Option<T>,
        > as Mappable<Option<T>>>::Mapped<T>,
    > {
        <<S as Storage<SignalData<Option<T>>>>::Ref as Mappable<SignalData<Option<T>>>>::Mapped::<
            Option<T>,
        >::try_map(self.read(), |v| v.as_ref())
    }
}

write_impls!(Signal, Storage<SignalData<T>>, Storage<SignalData<Vec<T>>>);

impl<T: 'static, S: Storage<SignalData<Option<T>>>> Signal<Option<T>, S> {
    /// Takes the value out of the Option.
    pub fn take(&self) -> Option<T> {
        self.with_mut(|v| v.take())
    }

    /// Replace the value in the Option.
    pub fn replace(&self, value: T) -> Option<T> {
        self.with_mut(|v| v.replace(value))
    }

    /// Gets the value out of the Option, or inserts the given value if the Option is empty.
    pub fn get_or_insert(&self, default: T) -> <<S::Ref as Mappable<SignalData<Option<T>>>>::Mapped<Option<T>> as Mappable<Option<T>>>::Mapped<T>{
        self.get_or_insert_with(|| default)
    }

    /// Gets the value out of the Option, or inserts the value returned by the given function if the Option is empty.
    pub fn get_or_insert_with(
        &self,
        default: impl FnOnce() -> T,
    ) -><<S::Ref as Mappable<SignalData<Option<T>>>>::Mapped<Option<T>> as Mappable<Option<T>>>::Mapped<T>{
        let borrow = self.read();
        if borrow.is_none() {
            drop(borrow);
            self.with_mut(|v| *v = Some(default()));
            <S::Ref as Mappable<SignalData<Option<T>>>>::Mapped::<Option<T>>::map(
                self.read(),
                |v| v.as_ref().unwrap(),
            )
        } else {
            <S::Ref as Mappable<SignalData<Option<T>>>>::Mapped::<Option<T>>::map(borrow, |v| {
                v.as_ref().unwrap()
            })
        }
    }
}

read_impls!(ReadOnlySignal, Storage<SignalData<T>>);

/// An iterator over the values of a `CopyValue<Vec<T>>`.
pub struct CopyValueIterator<T: 'static, S: Storage<Vec<T>>> {
    index: usize,
    value: CopyValue<Vec<T>, S>,
}

<<<<<<< HEAD
impl<T> Iterator for CopyValueIterator<T> {
    type Item = GenerationalRef<T>;
=======
impl<T: Clone, S: Storage<Vec<T>>> Iterator for CopyValueIterator<T, S> {
    type Item = T;
>>>>>>> 5ab0c48d

    fn next(&mut self) -> Option<Self::Item> {
        let index = self.index;
        self.index += 1;
        self.value.get(index)
    }
}

<<<<<<< HEAD
impl<T: 'static> IntoIterator for CopyValue<Vec<T>> {
    type IntoIter = CopyValueIterator<T>;
=======
impl<T: Clone + 'static, S: Storage<Vec<T>>> IntoIterator for CopyValue<Vec<T>, S> {
    type IntoIter = CopyValueIterator<T, S>;
>>>>>>> 5ab0c48d

    type Item = GenerationalRef<T>;

    fn into_iter(self) -> Self::IntoIter {
        CopyValueIterator {
            index: 0,
            value: self,
        }
    }
}

impl<T: 'static, S: Storage<Vec<T>>> CopyValue<Vec<T>, S> {
    /// Write to an element in the inner vector.
    pub fn get_mut(&self, index: usize) -> Option<<S::Mut as MappableMut<Vec<T>>>::Mapped<T>> {
        S::Mut::try_map(self.write(), |v: &mut Vec<T>| v.get_mut(index))
    }
}

impl<T: 'static, S: Storage<Option<T>>> CopyValue<Option<T>, S> {
    /// Deref the inner value mutably.
    pub fn as_mut(
        &self,
    ) -> Option<<<S as Storage<Option<T>>>::Mut as MappableMut<Option<T>>>::Mapped<T>> {
        S::Mut::try_map(self.write(), |v: &mut Option<T>| v.as_mut())
    }
}

/// An iterator over items in a `Signal<Vec<T>>`.
pub struct SignalIterator<T: 'static, S: Storage<SignalData<Vec<T>>>> {
    index: usize,
    value: Signal<Vec<T>, S>,
}

<<<<<<< HEAD
impl<T> Iterator for SignalIterator<T> {
    type Item = GenerationalRef<T>;
=======
impl<T: Clone, S: Storage<SignalData<Vec<T>>>> Iterator for SignalIterator<T, S> {
    type Item = T;
>>>>>>> 5ab0c48d

    fn next(&mut self) -> Option<Self::Item> {
        let index = self.index;
        self.index += 1;
        self.value.get(index)
    }
}

<<<<<<< HEAD
impl<T: 'static> IntoIterator for Signal<Vec<T>> {
    type IntoIter = SignalIterator<T>;
=======
impl<T: Clone + 'static, S: Storage<SignalData<Vec<T>>>> IntoIterator for Signal<Vec<T>, S> {
    type IntoIter = SignalIterator<T, S>;
>>>>>>> 5ab0c48d

    type Item = GenerationalRef<T>;

    fn into_iter(self) -> Self::IntoIter {
        SignalIterator {
            index: 0,
            value: self,
        }
    }
}

<<<<<<< HEAD
/// An iterator over items in a `Signal<Vec<T>>` that yields [`MappedSignal`]s.
pub struct MappedSignalIterator<T: 'static> {
    index: usize,
    length: usize,
    value: Signal<Vec<T>>,
}

impl<T> Iterator for MappedSignalIterator<T> {
    type Item = MappedSignal<T>;

    fn next(&mut self) -> Option<Self::Item> {
        let index = self.index;
        self.index += 1;
        (index < self.length).then(|| self.value.map(move |v| v.get(index).unwrap()))
    }
}

impl<T: 'static> Signal<Vec<T>> {
=======
impl<T: 'static, S: Storage<SignalData<Vec<T>>>> Signal<Vec<T>, S>
where
    <<S as Storage<SignalData<std::vec::Vec<T>>>>::Mut as MappableMut<
        SignalData<std::vec::Vec<T>>,
    >>::Mapped<std::vec::Vec<T>>: MappableMut<std::vec::Vec<T>>,
{
>>>>>>> 5ab0c48d
    /// Returns a reference to an element or `None` if out of bounds.
    pub fn get_mut(
        &self,
        index: usize,
    ) -> Option<
        Write<
            T,
            <<<S as Storage<SignalData<Vec<T>>>>::Mut as MappableMut<SignalData<Vec<T>>>>::Mapped<
                Vec<T>,
            > as MappableMut<Vec<T>>>::Mapped<T>,
            S,
            Vec<T>,
        >,
    > {
        Write::filter_map(self.write(), |v| v.get_mut(index))
    }

    /// Create an iterator of [`MappedSignal`]s over the inner vector.
    pub fn iter_signals(&self) -> MappedSignalIterator<T> {
        MappedSignalIterator {
            index: 0,
            length: self.read().len(),
            value: *self,
        }
    }
}

impl<T: 'static, S: Storage<SignalData<Option<T>>>> Signal<Option<T>, S> {
    /// Returns a reference to an element or `None` if out of bounds.
    pub fn as_mut(&self) -> Option<Write<T, <<<S as Storage<SignalData<Option<T>>>>::Mut as MappableMut<SignalData<Option<T>>>>::Mapped<Option<T>> as MappableMut<Option<T>>>::Mapped<T>, S, Option<T>>>{
        Write::filter_map(self.write(), |v| v.as_mut())
    }

    /// Try to create a [`MappedSignal`] over the inner value.
    pub fn as_mapped_ref(&self) -> Option<MappedSignal<T>> {
        if self.read().is_some() {
            Some(self.map(|v| v.as_ref().unwrap()))
        } else {
            None
        }
    }
}<|MERGE_RESOLUTION|>--- conflicted
+++ resolved
@@ -1,14 +1,9 @@
 use crate::rt::CopyValue;
 use crate::signal::{ReadOnlySignal, Signal, Write};
-<<<<<<< HEAD
 use crate::MappedSignal;
-use generational_box::GenerationalRef;
-use generational_box::GenerationalRefMut;
-=======
 use crate::SignalData;
 use generational_box::Mappable;
 use generational_box::{MappableMut, Storage};
->>>>>>> 5ab0c48d
 
 use std::{
     fmt::{Debug, Display},
@@ -337,13 +332,8 @@
     value: CopyValue<Vec<T>, S>,
 }
 
-<<<<<<< HEAD
-impl<T> Iterator for CopyValueIterator<T> {
-    type Item = GenerationalRef<T>;
-=======
-impl<T: Clone, S: Storage<Vec<T>>> Iterator for CopyValueIterator<T, S> {
-    type Item = T;
->>>>>>> 5ab0c48d
+impl<T, S: Storage<Vec<T>>> Iterator for CopyValueIterator<T, S> {
+    type Item = S::Ref;
 
     fn next(&mut self) -> Option<Self::Item> {
         let index = self.index;
@@ -352,13 +342,8 @@
     }
 }
 
-<<<<<<< HEAD
-impl<T: 'static> IntoIterator for CopyValue<Vec<T>> {
-    type IntoIter = CopyValueIterator<T>;
-=======
-impl<T: Clone + 'static, S: Storage<Vec<T>>> IntoIterator for CopyValue<Vec<T>, S> {
-    type IntoIter = CopyValueIterator<T, S>;
->>>>>>> 5ab0c48d
+impl<T: 'static, S: Storage<Vec<T>>> IntoIterator for CopyValue<Vec<T>, S> {
+    type IntoIter = S::Ref;
 
     type Item = GenerationalRef<T>;
 
@@ -392,13 +377,8 @@
     value: Signal<Vec<T>, S>,
 }
 
-<<<<<<< HEAD
-impl<T> Iterator for SignalIterator<T> {
-    type Item = GenerationalRef<T>;
-=======
-impl<T: Clone, S: Storage<SignalData<Vec<T>>>> Iterator for SignalIterator<T, S> {
-    type Item = T;
->>>>>>> 5ab0c48d
+impl<T, S: Storage<SignalData<Vec<T>>>> Iterator for SignalIterator<T, S> {
+    type Item = S::Ref;
 
     fn next(&mut self) -> Option<Self::Item> {
         let index = self.index;
@@ -407,13 +387,8 @@
     }
 }
 
-<<<<<<< HEAD
-impl<T: 'static> IntoIterator for Signal<Vec<T>> {
-    type IntoIter = SignalIterator<T>;
-=======
-impl<T: Clone + 'static, S: Storage<SignalData<Vec<T>>>> IntoIterator for Signal<Vec<T>, S> {
+impl<T: 'static, S: Storage<SignalData<Vec<T>>>> IntoIterator for Signal<Vec<T>, S> {
     type IntoIter = SignalIterator<T, S>;
->>>>>>> 5ab0c48d
 
     type Item = GenerationalRef<T>;
 
@@ -425,16 +400,15 @@
     }
 }
 
-<<<<<<< HEAD
 /// An iterator over items in a `Signal<Vec<T>>` that yields [`MappedSignal`]s.
-pub struct MappedSignalIterator<T: 'static> {
+pub struct MappedSignalIterator<T: 'static, S: Storage<SignalData<Vec<T>>>> {
     index: usize,
     length: usize,
-    value: Signal<Vec<T>>,
-}
-
-impl<T> Iterator for MappedSignalIterator<T> {
-    type Item = MappedSignal<T>;
+    value: Signal<Vec<T>, S>,
+}
+
+impl<T, S: Storage<SignalData<Vec<T>>>> Iterator for MappedSignalIterator<T, S> {
+    type Item = MappedSignal<T, S>;
 
     fn next(&mut self) -> Option<Self::Item> {
         let index = self.index;
@@ -443,15 +417,12 @@
     }
 }
 
-impl<T: 'static> Signal<Vec<T>> {
-=======
 impl<T: 'static, S: Storage<SignalData<Vec<T>>>> Signal<Vec<T>, S>
 where
     <<S as Storage<SignalData<std::vec::Vec<T>>>>::Mut as MappableMut<
         SignalData<std::vec::Vec<T>>,
     >>::Mapped<std::vec::Vec<T>>: MappableMut<std::vec::Vec<T>>,
 {
->>>>>>> 5ab0c48d
     /// Returns a reference to an element or `None` if out of bounds.
     pub fn get_mut(
         &self,
