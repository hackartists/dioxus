--- conflicted
+++ resolved
@@ -3,7 +3,6 @@
 use proc_macro2::{Span, TokenStream as TokenStream2};
 use quote::quote;
 use syn::{
-<<<<<<< HEAD
     spanned::Spanned,
     token::{self, Brace},
     Expr, ExprIf, Ident, LitStr, Pat,
@@ -31,37 +30,13 @@
 pub use text_node::*;
 
 #[derive(PartialEq, Eq, Clone, Debug, Hash)]
-=======
-    braced,
-    parse::ParseBuffer,
-    spanned::Spanned,
-    token::{self, Brace},
-    Expr, ExprCall, ExprIf, Ident, LitStr, Pat,
-};
-
-/*
-Parse
--> div {}
--> Component {}
--> component()
--> "text {with_args}"
--> {(0..10).map(|f| rsx!("asd"))}  // <--- notice the curly braces
-*/
-#[derive(Clone, Debug)]
->>>>>>> a3aa6ae7
 pub enum BodyNode {
     /// div {}
     Element(Element),
-<<<<<<< HEAD
 
     /// Component {}
-=======
-    Text(IfmtInput),
-    RawExpr(TokenStream2),
->>>>>>> a3aa6ae7
     Component(Component),
 
-<<<<<<< HEAD
     /// "text {formatted}"
     Text(TextNode),
 
@@ -74,164 +49,13 @@
     /// if cond {} else if cond {} (else {}?)
     IfChain(IfChain),
 }
-=======
-impl PartialEq for BodyNode {
-    fn eq(&self, other: &Self) -> bool {
-        match (self, other) {
-            (Self::Element(l), Self::Element(r)) => l == r,
-            (Self::Text(l), Self::Text(r)) => l == r,
-            (Self::RawExpr(l), Self::RawExpr(r)) => l.to_string() == r.to_string(),
-            (Self::Component(l), Self::Component(r)) => l == r,
-            (Self::ForLoop(l), Self::ForLoop(r)) => l == r,
-            (Self::IfChain(l), Self::IfChain(r)) => l == r,
-            _ => false,
-        }
-    }
-}
-
-impl Eq for BodyNode {}
-
-impl Hash for BodyNode {
-    fn hash<H: std::hash::Hasher>(&self, state: &mut H) {
-        match self {
-            Self::Element(el) => el.hash(state),
-            Self::Text(text) => text.hash(state),
-            Self::RawExpr(exp) => exp.to_string().hash(state),
-            Self::Component(comp) => comp.hash(state),
-            Self::ForLoop(for_loop) => for_loop.hash(state),
-            Self::IfChain(if_chain) => if_chain.hash(state),
-        }
-    }
-}
-
-impl BodyNode {
-    pub fn is_litstr(&self) -> bool {
-        matches!(self, BodyNode::Text { .. })
-    }
-
-    pub fn span(&self) -> Span {
-        match self {
-            BodyNode::Element(el) => el.name.span(),
-            BodyNode::Component(component) => component.name.span(),
-            BodyNode::Text(text) => text.source.span(),
-            BodyNode::RawExpr(exp) => exp.span(),
-            BodyNode::ForLoop(fl) => fl.for_token.span(),
-            BodyNode::IfChain(f) => f.if_token.span(),
-        }
-    }
->>>>>>> a3aa6ae7
-
-    pub(crate) fn parse_with_options(
-        stream: ParseStream,
-        partial_completions: bool,
-    ) -> Result<Self> {
-        // Make sure the next token is a brace if we're not in partial completion mode
-        fn peek_brace(stream: &ParseBuffer, partial_completions: bool) -> bool {
-            partial_completions || stream.peek(token::Brace)
-        }
-
+
+impl Parse for BodyNode {
+    fn parse(stream: ParseStream) -> Result<Self> {
         if stream.peek(LitStr) {
             return Ok(BodyNode::Text(stream.parse()?));
         }
 
-<<<<<<< HEAD
-=======
-        // if this is a dash-separated path, it's a web component (custom element)
-        let body_stream = stream.fork();
-        if let Ok(ElementName::Custom(name)) = body_stream.parse::<ElementName>() {
-            if name.value().contains('-') && peek_brace(&body_stream, partial_completions) {
-                return Ok(BodyNode::Element(stream.parse::<Element>()?));
-            }
-        }
-
-        let body_stream = stream.fork();
-
-        if let Ok(path) = body_stream.parse::<syn::Path>() {
-            // this is an Element if path match of:
-            // - one ident
-            // - followed by `{`
-            // - 1st char is lowercase
-            // - no underscores (reserved for components)
-            //
-            // example:
-            // div {}
-            if let Some(ident) = path.get_ident() {
-                if peek_brace(&body_stream, partial_completions)
-                    && !ident_looks_like_component(ident)
-                {
-                    return Ok(BodyNode::Element(Element::parse_with_options(
-                        stream,
-                        partial_completions,
-                    )?));
-                }
-            }
-
-            // If it is a single function call with a name that looks like a component, it should probably be a component
-            // Eg, if we run into this:
-            // ```rust
-            // my_function(key, prop)
-            // ```
-            // We should tell the user that they need braces around props instead of turning the component call into an expression
-            if let Ok(call) = stream.fork().parse::<ExprCall>() {
-                if let Expr::Path(path) = call.func.as_ref() {
-                    if let Some(ident) = path.path.get_ident() {
-                        if ident_looks_like_component(ident) {
-                            let function_args: Vec<_> = call
-                                .args
-                                .iter()
-                                .map(|arg| arg.to_token_stream().to_string())
-                                .collect();
-                            let function_call = format!("{}({})", ident, function_args.join(", "));
-                            let component_call = if function_args.is_empty() {
-                                format!("{} {{}}", ident)
-                            } else {
-                                let component_args: Vec<_> = call
-                                    .args
-                                    .iter()
-                                    .enumerate()
-                                    .map(|(prop_count, arg)| {
-                                        // Try to parse it as a shorthand field
-                                        if let Ok(simple_ident) =
-                                            syn::parse2::<Ident>(arg.to_token_stream())
-                                        {
-                                            format!("{}", simple_ident)
-                                        } else {
-                                            let ident = format!("prop{}", prop_count + 1);
-                                            format!("{}: {}", ident, arg.to_token_stream())
-                                        }
-                                    })
-                                    .collect();
-                                format!("{} {{\n\t{}\n}}", ident, component_args.join(",\n\t"))
-                            };
-                            let error_text = format!(
-                                "Expected a valid body node found a function call. Did you forget to add braces around props?\nComponents should be called with braces instead of being called as expressions.\nInstead of:\n```rust\n{function_call}\n```\nTry:\n```rust\n{component_call}\n```\nIf you are trying to call a function, not a component, you need to wrap your expression in braces.",
-                            );
-                            return Err(syn::Error::new(call.span(), error_text));
-                        }
-                    }
-                }
-            }
-
-            // Otherwise this should be Component, allowed syntax:
-            // - syn::Path
-            // - PathArguments can only appear in last segment
-            // - followed by `{` or `(`, note `(` cannot be used with one ident
-            //
-            // example
-            // Div {}
-            // ::Div {}
-            // crate::Div {}
-            // component {} <-- already handled by elements
-            // ::component {}
-            // crate::component{}
-            // Input::<InputProps<'_, i32> {}
-            // crate::Input::<InputProps<'_, i32> {}
-            if peek_brace(&body_stream, partial_completions) {
-                return Ok(BodyNode::Component(stream.parse()?));
-            }
-        }
-
->>>>>>> a3aa6ae7
         // Transform for loops into into_iter calls
         if stream.peek(Token![for]) {
             return Ok(BodyNode::ForLoop(stream.parse()?));
@@ -252,19 +76,14 @@
         // }
         // ```
         if stream.peek(Token![match]) {
-<<<<<<< HEAD
             return Ok(BodyNode::RawExpr(RawExpr {
                 expr: stream.parse::<Expr>()?.to_token_stream(),
                 dyn_idx: CallerLocation::default(),
             }));
-=======
-            return Ok(BodyNode::RawExpr(stream.parse::<Expr>()?.to_token_stream()));
->>>>>>> a3aa6ae7
         }
 
         // Raw expressions need to be wrapped in braces
         if stream.peek(token::Brace) {
-<<<<<<< HEAD
             return Ok(BodyNode::RawExpr(RawExpr {
                 expr: stream.parse::<Expr>()?.to_token_stream(),
                 dyn_idx: CallerLocation::default(),
@@ -312,24 +131,6 @@
         // crate::Input::<InputProps<'_, i32> {}
         if stream.fork().parse::<syn::Path>().is_ok() {
             return Ok(BodyNode::Component(stream.parse()?));
-=======
-            // If we are in strict mode, make sure thing inside the braces is actually a valid expression
-            let combined = if !partial_completions {
-                stream.parse::<Expr>()?.to_token_stream()
-            } else {
-                // otherwise, just take whatever is inside the braces. It might be invalid, but we still want to spit it out so we get completions
-                let content;
-                let brace = braced!(content in stream);
-                let content: TokenStream2 = content.parse()?;
-                let mut combined = TokenStream2::new();
-                brace.surround(&mut combined, |inside_brace| {
-                    inside_brace.append_all(content);
-                });
-                combined
-            };
-
-            return Ok(BodyNode::RawExpr(combined));
->>>>>>> a3aa6ae7
         }
 
         Err(syn::Error::new(
@@ -356,7 +157,6 @@
 impl ToTokens for BodyNode {
     fn to_tokens(&self, tokens: &mut TokenStream2) {
         match self {
-<<<<<<< HEAD
             BodyNode::Element(ela) => ela.to_tokens(tokens),
             BodyNode::RawExpr(exp) => exp.to_tokens(tokens),
             BodyNode::Text(txt) => txt.to_tokens(tokens),
@@ -395,97 +195,6 @@
                             .collect::<Vec<_>>(),
                     ),
                 }
-=======
-            BodyNode::Element(_) => {
-                unimplemented!("Elements are statically created in the template")
-            }
-
-            // Text is simple, just write it out
-            BodyNode::Text(txt) => tokens.append_all(quote! {
-                dioxus_core::DynamicNode::Text(dioxus_core::VText::new(#txt.to_string()))
-            }),
-
-            // Expressons too
-            BodyNode::RawExpr(exp) => tokens.append_all(quote! {
-                {
-                    #[allow(clippy::let_and_return)]
-                    let ___nodes = (#exp).into_dyn_node();
-                    ___nodes
-                }
-            }),
-
-            // todo:
-            //
-            // Component children should also participate in hotreloading
-            // This is a *little* hard since components might not be able to take children in the
-            // first place. I'm sure there's a hacky way to allow this... but it's not quite as
-            // straightforward as a for loop.
-            //
-            // It might involve always generating a `children` field on the component and always
-            // populating it with an empty template. This might lose the typesafety of whether
-            // or not a component can even accept children - essentially allowing childrne in
-            // every component - so it'd be breaking - but it would/could work.
-            BodyNode::Component(comp) => tokens.append_all(quote! { #comp }),
-
-            BodyNode::ForLoop(exp) => tokens.append_all(quote! { #exp }),
-
-            BodyNode::IfChain(chain) => tokens.append_all(quote! { #chain }),
-        }
-    }
-}
-
-#[non_exhaustive]
-#[derive(PartialEq, Eq, Clone, Debug, Hash)]
-pub struct ForLoop {
-    pub for_token: Token![for],
-    pub pat: Pat,
-    pub in_token: Token![in],
-    pub expr: Box<Expr>,
-    pub body: Vec<BodyNode>,
-    pub brace_token: token::Brace,
-    pub location: CallerLocation,
-}
-
-impl Parse for ForLoop {
-    fn parse(input: ParseStream) -> Result<Self> {
-        let for_token: Token![for] = input.parse()?;
-
-        let pat = Pat::parse_single(input)?;
-
-        let in_token: Token![in] = input.parse()?;
-        let expr: Expr = input.call(Expr::parse_without_eager_brace)?;
-
-        let (brace_token, body) = parse_buffer_as_braced_children(input)?;
-
-        Ok(Self {
-            for_token,
-            pat,
-            in_token,
-            body,
-            brace_token,
-            location: CallerLocation::default(),
-            expr: Box::new(expr),
-        })
-    }
-}
-
-impl ToTokens for ForLoop {
-    fn to_tokens(&self, tokens: &mut TokenStream2) {
-        let ForLoop {
-            pat, expr, body, ..
-        } = self;
-
-        let renderer = TemplateRenderer::as_tokens(body, None);
-
-        // Signals expose an issue with temporary lifetimes
-        // We need to directly render out the nodes first to collapse their lifetime to <'a>
-        // And then we can return them into the dyn loop
-        tokens.append_all(quote! {
-            {
-                #[allow(clippy::let_and_return)]
-                let ___nodes = (#expr).into_iter().map(|#pat| { #renderer }).into_dyn_node();
-                ___nodes
->>>>>>> a3aa6ae7
             }
             BodyNode::Text(text) if text.is_static() => {
                 let text = text.input.source.as_ref().unwrap();
@@ -532,18 +241,8 @@
         }
     }
 
-<<<<<<< HEAD
     pub fn is_litstr(&self) -> bool {
         matches!(self, BodyNode::Text { .. })
-=======
-        tokens.append_all(quote! {
-            {
-                #[allow(clippy::let_and_return)]
-                let ___nodes = (#body).into_dyn_node();
-                ___nodes
-            }
-        })
->>>>>>> a3aa6ae7
     }
 
     pub fn span(&self) -> Span {
