/target
<<<<<<< HEAD
Cargo.lock
.idea/
=======
.idea/

>>>>>>> b482b4c3
.DS_Store<|MERGE_RESOLUTION|>--- conflicted
+++ resolved
@@ -1,9 +1,4 @@
 /target
-<<<<<<< HEAD
 Cargo.lock
-.idea/
-=======
-.idea/
-
->>>>>>> b482b4c3
-.DS_Store+.DS_Store
+.idea/